﻿/// <reference path="..\..\..\..\src\harness\external\mocha.d.ts" />
/// <reference path="..\..\..\..\src\harness\harnessLanguageService.ts" />

describe('PreProcessFile:', function () {
    function test(sourceText: string, readImportFile: boolean, expectedPreProcess: ts.PreProcessedFileInfo): void {
        var resultPreProcess = ts.preProcessFile(sourceText, readImportFile);

        var resultIsLibFile = resultPreProcess.isLibFile;
        var resultImportedFiles = resultPreProcess.importedFiles;
        var resultReferencedFiles = resultPreProcess.referencedFiles;

        var expectedIsLibFile = expectedPreProcess.isLibFile;
        var expectedImportedFiles = expectedPreProcess.importedFiles;
        var expectedReferencedFiles = expectedPreProcess.referencedFiles;

        assert.equal(resultIsLibFile, expectedIsLibFile, "Pre-processed file has different value for isLibFile. Expected: " + expectedPreProcess + ". Actual: " + resultIsLibFile);

        assert.equal(resultImportedFiles.length, expectedImportedFiles.length,
            "Array's length of imported files does not match expected. Expected: " + expectedImportedFiles.length + ". Actual: " + resultImportedFiles.length);

        assert.equal(resultReferencedFiles.length, expectedReferencedFiles.length,
            "Array's length of referenced files does not match expected. Expected: " + expectedReferencedFiles.length + ". Actual: " + resultReferencedFiles.length);

        for (var i = 0; i < expectedImportedFiles.length; ++i) {
            var resultImportedFile = resultImportedFiles[i];
            var expectedImportedFile = expectedImportedFiles[i];

            assert.equal(resultImportedFile.fileName, expectedImportedFile.fileName, "Imported file path does not match expected. Expected: " + expectedImportedFile.fileName + ". Actual: " + resultImportedFile.fileName + ".");
<<<<<<< HEAD
            
            assert.equal(resultImportedFile.start, expectedImportedFile.start, "Imported file position does not match expected. Expected: " + expectedImportedFile.start + ". Actual: " + resultImportedFile.start + ".");
=======

            assert.equal(resultImportedFile.pos, expectedImportedFile.pos, "Imported file position does not match expected. Expected: " + expectedImportedFile.pos + ". Actual: " + resultImportedFile.pos + ".");
>>>>>>> 62cbe977

            assert.equal(resultImportedFile.length, expectedImportedFile.length, "Imported file length does not match expected. Expected: " + expectedImportedFile.length + ". Actual: " + resultImportedFile.length + ".");
        }

        for (var i = 0; i < expectedReferencedFiles.length; ++i) {
            var resultReferencedFile = resultReferencedFiles[i];
            var expectedReferencedFile = expectedReferencedFiles[i];

            assert.equal(resultReferencedFile.fileName, expectedReferencedFile.fileName, "Referenced file path does not match expected. Expected: " + expectedReferencedFile.fileName + ". Actual: " + resultReferencedFile.fileName + ".");
<<<<<<< HEAD
            
            assert.equal(resultReferencedFile.start, expectedReferencedFile.start, "Referenced file position does not match expected. Expected: " + expectedReferencedFile.start + ". Actual: " + resultReferencedFile.start + ".");
=======

            assert.equal(resultReferencedFile.pos, expectedReferencedFile.pos, "Referenced file position does not match expected. Expected: " + expectedReferencedFile.pos + ". Actual: " + resultReferencedFile.pos + ".");
>>>>>>> 62cbe977

            assert.equal(resultReferencedFile.length, expectedReferencedFile.length, "Referenced file length does not match expected. Expected: " + expectedReferencedFile.length + ". Actual: " + resultReferencedFile.length + ".");
        }
    }
    describe("Test preProcessFiles,", function () {
        it("Correctly return referenced files from triple slash", function () {
            test("///<reference path = \"refFile1.ts\" />" + "\n" + "///<reference path =\"refFile2.ts\"/>" + "\n" + "///<reference path=\"refFile3.ts\" />" + "\n" + "///<reference path= \"..\\refFile4d.ts\" />", true,
                {
                    referencedFiles: [{ fileName: "refFile1.ts", start: 0, length: 37 }, { fileName: "refFile2.ts", start: 38, length: 35 },
                        { fileName: "refFile3.ts", start: 74, length: 35 }, { fileName: "..\\refFile4d.ts", start: 110, length: 40 }],
                    importedFiles: <ts.FileReference[]>[],
                    isLibFile: false
                });
        }),

        it("Do not return reference path because of invalid triple-slash syntax", function () {
            test("///<reference path\"refFile1.ts\" />" + "\n" + "///<reference path =\"refFile2.ts\">" + "\n" + "///<referencepath=\"refFile3.ts\" />" + "\n" + "///<reference pat= \"refFile4d.ts\" />", true,
                {
                    referencedFiles: <ts.FileReference[]>[],
                    importedFiles: <ts.FileReference[]>[],
                    isLibFile: false
                });
        }),

        it("Correctly return imported files", function () {
            test("import i1 = require(\"r1.ts\"); import i2 =require(\"r2.ts\"); import i3= require(\"r3.ts\"); import i4=require(\"r4.ts\"); import i5 = require  (\"r5.ts\");", true,
                {
                    referencedFiles: <ts.FileReference[]>[],
                    importedFiles: [{ fileName: "r1.ts", start: 20, length: 5 }, { fileName: "r2.ts", start: 49, length: 5 }, { fileName: "r3.ts", start: 78, length: 5 },
                        { fileName: "r4.ts", start: 106, length: 5 }, { fileName: "r5.ts", start: 138, length: 5 }],
                    isLibFile: false
                });
        }),

        it("Do not return imported files if readImportFiles argument is false", function () {
            test("import i1 = require(\"r1.ts\"); import i2 =require(\"r2.ts\"); import i3= require(\"r3.ts\"); import i4=require(\"r4.ts\"); import i5 = require  (\"r5.ts\");", false,
                {
                    referencedFiles: <ts.FileReference[]>[],
                    importedFiles: <ts.FileReference[]>[],
                    isLibFile: false
                });
        }),

        it("Do not return import path because of invalid import syntax", function () {
            test("import i1 require(\"r1.ts\"); import = require(\"r2.ts\") import i3= require(\"r3.ts\"); import i5", true,
                {
                    referencedFiles: <ts.FileReference[]>[],
                    importedFiles: [{ fileName: "r3.ts", start: 73, length: 5 }],
                    isLibFile: false
                });
        }),

        it("Correctly return referenced files and import files", function () {
            test("///<reference path=\"refFile1.ts\" />" + "\n" + "///<reference path =\"refFile2.ts\"/>" + "\n" + "import i1 = require(\"r1.ts\"); import i2 =require(\"r2.ts\");", true,
                {
                    referencedFiles: [{ fileName: "refFile1.ts", start: 0, length: 35 }, { fileName: "refFile2.ts", start: 36, length: 35 }],
                    importedFiles: [{ fileName: "r1.ts", start: 92, length: 5 }, { fileName: "r2.ts", start: 121, length: 5 }],
                    isLibFile: false
                });
        }),

        it("Correctly return referenced files and import files even with some invalid syntax", function () {
            test("///<reference path=\"refFile1.ts\" />" + "\n" + "///<reference path \"refFile2.ts\"/>" + "\n" + "import i1 = require(\"r1.ts\"); import = require(\"r2.ts\"); import i2 = require(\"r3.ts\");", true,
                {
                    referencedFiles: [{ fileName: "refFile1.ts", start: 0, length: 35 }],
                    importedFiles: [{ fileName: "r1.ts", start: 91, length: 5 }, { fileName: "r3.ts", start: 148, length: 5 }],
                    isLibFile: false
                })
        });

        it("Correctly return ES6 imports", function () {
            test("import * as ns from \"m1\";" + "\n" +
                "import def, * as ns from \"m2\";" + "\n" +
                "import def from \"m3\";" + "\n" +
                "import {a} from \"m4\";" + "\n" +
                "import {a as A} from \"m5\";" + "\n" +
                "import {a as A, b, c as C} from \"m6\";" + "\n" +
                "import def , {a, b, c as C} from \"m7\";" + "\n",
                true,
                {
                    referencedFiles: [],
                    importedFiles: [
                        { fileName: "m1", pos: 20, end: 22 },
                        { fileName: "m2", pos: 51, end: 53 },
                        { fileName: "m3", pos: 73, end: 75 },
                        { fileName: "m4", pos: 95, end: 97 },
                        { fileName: "m5", pos: 122, end: 124 },
                        { fileName: "m6", pos: 160, end: 162 },
                        { fileName: "m7", pos: 199, end: 201 }
                    ],
                    isLibFile: false
                })
        });

        it("Correctly return ES6 exports", function () {
            test("export * from \"m1\";" + "\n" +
                "export {a} from \"m2\";" + "\n" +
                "export {a as A} from \"m3\";" + "\n" +
                "export {a as A, b, c as C} from \"m4\";" + "\n",
                true,
                {
                    referencedFiles: [],
                    importedFiles: [
                        { fileName: "m1", pos: 14, end: 16 },
                        { fileName: "m2", pos: 36, end: 38 },
                        { fileName: "m3", pos: 63, end: 65 },
                        { fileName: "m4", pos: 101, end: 103 },
                    ],
                    isLibFile: false
                })
        });
    });
});

<|MERGE_RESOLUTION|>--- conflicted
+++ resolved
@@ -1,165 +1,155 @@
-﻿/// <reference path="..\..\..\..\src\harness\external\mocha.d.ts" />
-/// <reference path="..\..\..\..\src\harness\harnessLanguageService.ts" />
-
-describe('PreProcessFile:', function () {
-    function test(sourceText: string, readImportFile: boolean, expectedPreProcess: ts.PreProcessedFileInfo): void {
-        var resultPreProcess = ts.preProcessFile(sourceText, readImportFile);
-
-        var resultIsLibFile = resultPreProcess.isLibFile;
-        var resultImportedFiles = resultPreProcess.importedFiles;
-        var resultReferencedFiles = resultPreProcess.referencedFiles;
-
-        var expectedIsLibFile = expectedPreProcess.isLibFile;
-        var expectedImportedFiles = expectedPreProcess.importedFiles;
-        var expectedReferencedFiles = expectedPreProcess.referencedFiles;
-
-        assert.equal(resultIsLibFile, expectedIsLibFile, "Pre-processed file has different value for isLibFile. Expected: " + expectedPreProcess + ". Actual: " + resultIsLibFile);
-
-        assert.equal(resultImportedFiles.length, expectedImportedFiles.length,
-            "Array's length of imported files does not match expected. Expected: " + expectedImportedFiles.length + ". Actual: " + resultImportedFiles.length);
-
-        assert.equal(resultReferencedFiles.length, expectedReferencedFiles.length,
-            "Array's length of referenced files does not match expected. Expected: " + expectedReferencedFiles.length + ". Actual: " + resultReferencedFiles.length);
-
-        for (var i = 0; i < expectedImportedFiles.length; ++i) {
-            var resultImportedFile = resultImportedFiles[i];
-            var expectedImportedFile = expectedImportedFiles[i];
-
-            assert.equal(resultImportedFile.fileName, expectedImportedFile.fileName, "Imported file path does not match expected. Expected: " + expectedImportedFile.fileName + ". Actual: " + resultImportedFile.fileName + ".");
-<<<<<<< HEAD
-            
-            assert.equal(resultImportedFile.start, expectedImportedFile.start, "Imported file position does not match expected. Expected: " + expectedImportedFile.start + ". Actual: " + resultImportedFile.start + ".");
-=======
-
-            assert.equal(resultImportedFile.pos, expectedImportedFile.pos, "Imported file position does not match expected. Expected: " + expectedImportedFile.pos + ". Actual: " + resultImportedFile.pos + ".");
->>>>>>> 62cbe977
-
-            assert.equal(resultImportedFile.length, expectedImportedFile.length, "Imported file length does not match expected. Expected: " + expectedImportedFile.length + ". Actual: " + resultImportedFile.length + ".");
-        }
-
-        for (var i = 0; i < expectedReferencedFiles.length; ++i) {
-            var resultReferencedFile = resultReferencedFiles[i];
-            var expectedReferencedFile = expectedReferencedFiles[i];
-
-            assert.equal(resultReferencedFile.fileName, expectedReferencedFile.fileName, "Referenced file path does not match expected. Expected: " + expectedReferencedFile.fileName + ". Actual: " + resultReferencedFile.fileName + ".");
-<<<<<<< HEAD
-            
-            assert.equal(resultReferencedFile.start, expectedReferencedFile.start, "Referenced file position does not match expected. Expected: " + expectedReferencedFile.start + ". Actual: " + resultReferencedFile.start + ".");
-=======
-
-            assert.equal(resultReferencedFile.pos, expectedReferencedFile.pos, "Referenced file position does not match expected. Expected: " + expectedReferencedFile.pos + ". Actual: " + resultReferencedFile.pos + ".");
->>>>>>> 62cbe977
-
-            assert.equal(resultReferencedFile.length, expectedReferencedFile.length, "Referenced file length does not match expected. Expected: " + expectedReferencedFile.length + ". Actual: " + resultReferencedFile.length + ".");
-        }
-    }
-    describe("Test preProcessFiles,", function () {
-        it("Correctly return referenced files from triple slash", function () {
-            test("///<reference path = \"refFile1.ts\" />" + "\n" + "///<reference path =\"refFile2.ts\"/>" + "\n" + "///<reference path=\"refFile3.ts\" />" + "\n" + "///<reference path= \"..\\refFile4d.ts\" />", true,
-                {
-                    referencedFiles: [{ fileName: "refFile1.ts", start: 0, length: 37 }, { fileName: "refFile2.ts", start: 38, length: 35 },
-                        { fileName: "refFile3.ts", start: 74, length: 35 }, { fileName: "..\\refFile4d.ts", start: 110, length: 40 }],
-                    importedFiles: <ts.FileReference[]>[],
-                    isLibFile: false
-                });
-        }),
-
-        it("Do not return reference path because of invalid triple-slash syntax", function () {
-            test("///<reference path\"refFile1.ts\" />" + "\n" + "///<reference path =\"refFile2.ts\">" + "\n" + "///<referencepath=\"refFile3.ts\" />" + "\n" + "///<reference pat= \"refFile4d.ts\" />", true,
-                {
-                    referencedFiles: <ts.FileReference[]>[],
-                    importedFiles: <ts.FileReference[]>[],
-                    isLibFile: false
-                });
-        }),
-
-        it("Correctly return imported files", function () {
-            test("import i1 = require(\"r1.ts\"); import i2 =require(\"r2.ts\"); import i3= require(\"r3.ts\"); import i4=require(\"r4.ts\"); import i5 = require  (\"r5.ts\");", true,
-                {
-                    referencedFiles: <ts.FileReference[]>[],
-                    importedFiles: [{ fileName: "r1.ts", start: 20, length: 5 }, { fileName: "r2.ts", start: 49, length: 5 }, { fileName: "r3.ts", start: 78, length: 5 },
-                        { fileName: "r4.ts", start: 106, length: 5 }, { fileName: "r5.ts", start: 138, length: 5 }],
-                    isLibFile: false
-                });
-        }),
-
-        it("Do not return imported files if readImportFiles argument is false", function () {
-            test("import i1 = require(\"r1.ts\"); import i2 =require(\"r2.ts\"); import i3= require(\"r3.ts\"); import i4=require(\"r4.ts\"); import i5 = require  (\"r5.ts\");", false,
-                {
-                    referencedFiles: <ts.FileReference[]>[],
-                    importedFiles: <ts.FileReference[]>[],
-                    isLibFile: false
-                });
-        }),
-
-        it("Do not return import path because of invalid import syntax", function () {
-            test("import i1 require(\"r1.ts\"); import = require(\"r2.ts\") import i3= require(\"r3.ts\"); import i5", true,
-                {
-                    referencedFiles: <ts.FileReference[]>[],
-                    importedFiles: [{ fileName: "r3.ts", start: 73, length: 5 }],
-                    isLibFile: false
-                });
-        }),
-
-        it("Correctly return referenced files and import files", function () {
-            test("///<reference path=\"refFile1.ts\" />" + "\n" + "///<reference path =\"refFile2.ts\"/>" + "\n" + "import i1 = require(\"r1.ts\"); import i2 =require(\"r2.ts\");", true,
-                {
-                    referencedFiles: [{ fileName: "refFile1.ts", start: 0, length: 35 }, { fileName: "refFile2.ts", start: 36, length: 35 }],
-                    importedFiles: [{ fileName: "r1.ts", start: 92, length: 5 }, { fileName: "r2.ts", start: 121, length: 5 }],
-                    isLibFile: false
-                });
-        }),
-
-        it("Correctly return referenced files and import files even with some invalid syntax", function () {
-            test("///<reference path=\"refFile1.ts\" />" + "\n" + "///<reference path \"refFile2.ts\"/>" + "\n" + "import i1 = require(\"r1.ts\"); import = require(\"r2.ts\"); import i2 = require(\"r3.ts\");", true,
-                {
-                    referencedFiles: [{ fileName: "refFile1.ts", start: 0, length: 35 }],
-                    importedFiles: [{ fileName: "r1.ts", start: 91, length: 5 }, { fileName: "r3.ts", start: 148, length: 5 }],
-                    isLibFile: false
-                })
-        });
-
-        it("Correctly return ES6 imports", function () {
-            test("import * as ns from \"m1\";" + "\n" +
-                "import def, * as ns from \"m2\";" + "\n" +
-                "import def from \"m3\";" + "\n" +
-                "import {a} from \"m4\";" + "\n" +
-                "import {a as A} from \"m5\";" + "\n" +
-                "import {a as A, b, c as C} from \"m6\";" + "\n" +
-                "import def , {a, b, c as C} from \"m7\";" + "\n",
-                true,
-                {
-                    referencedFiles: [],
-                    importedFiles: [
-                        { fileName: "m1", pos: 20, end: 22 },
-                        { fileName: "m2", pos: 51, end: 53 },
-                        { fileName: "m3", pos: 73, end: 75 },
-                        { fileName: "m4", pos: 95, end: 97 },
-                        { fileName: "m5", pos: 122, end: 124 },
-                        { fileName: "m6", pos: 160, end: 162 },
-                        { fileName: "m7", pos: 199, end: 201 }
-                    ],
-                    isLibFile: false
-                })
-        });
-
-        it("Correctly return ES6 exports", function () {
-            test("export * from \"m1\";" + "\n" +
-                "export {a} from \"m2\";" + "\n" +
-                "export {a as A} from \"m3\";" + "\n" +
-                "export {a as A, b, c as C} from \"m4\";" + "\n",
-                true,
-                {
-                    referencedFiles: [],
-                    importedFiles: [
-                        { fileName: "m1", pos: 14, end: 16 },
-                        { fileName: "m2", pos: 36, end: 38 },
-                        { fileName: "m3", pos: 63, end: 65 },
-                        { fileName: "m4", pos: 101, end: 103 },
-                    ],
-                    isLibFile: false
-                })
-        });
-    });
-});
-
+﻿/// <reference path="..\..\..\..\src\harness\external\mocha.d.ts" />
+/// <reference path="..\..\..\..\src\harness\harnessLanguageService.ts" />
+
+describe('PreProcessFile:', function () {
+    function test(sourceText: string, readImportFile: boolean, expectedPreProcess: ts.PreProcessedFileInfo): void {
+        var resultPreProcess = ts.preProcessFile(sourceText, readImportFile);
+
+        var resultIsLibFile = resultPreProcess.isLibFile;
+        var resultImportedFiles = resultPreProcess.importedFiles;
+        var resultReferencedFiles = resultPreProcess.referencedFiles;
+
+        var expectedIsLibFile = expectedPreProcess.isLibFile;
+        var expectedImportedFiles = expectedPreProcess.importedFiles;
+        var expectedReferencedFiles = expectedPreProcess.referencedFiles;
+
+        assert.equal(resultIsLibFile, expectedIsLibFile, "Pre-processed file has different value for isLibFile. Expected: " + expectedPreProcess + ". Actual: " + resultIsLibFile);
+
+        assert.equal(resultImportedFiles.length, expectedImportedFiles.length,
+            "Array's length of imported files does not match expected. Expected: " + expectedImportedFiles.length + ". Actual: " + resultImportedFiles.length);
+
+        assert.equal(resultReferencedFiles.length, expectedReferencedFiles.length,
+            "Array's length of referenced files does not match expected. Expected: " + expectedReferencedFiles.length + ". Actual: " + resultReferencedFiles.length);
+
+        for (var i = 0; i < expectedImportedFiles.length; ++i) {
+            var resultImportedFile = resultImportedFiles[i];
+            var expectedImportedFile = expectedImportedFiles[i];
+
+            assert.equal(resultImportedFile.fileName, expectedImportedFile.fileName, "Imported file path does not match expected. Expected: " + expectedImportedFile.fileName + ". Actual: " + resultImportedFile.fileName + ".");
+
+            assert.equal(resultImportedFile.start, expectedImportedFile.start, "Imported file position does not match expected. Expected: " + expectedImportedFile.start + ". Actual: " + resultImportedFile.start + ".");
+
+            assert.equal(resultImportedFile.length, expectedImportedFile.length, "Imported file length does not match expected. Expected: " + expectedImportedFile.length + ". Actual: " + resultImportedFile.length + ".");
+        }
+
+        for (var i = 0; i < expectedReferencedFiles.length; ++i) {
+            var resultReferencedFile = resultReferencedFiles[i];
+            var expectedReferencedFile = expectedReferencedFiles[i];
+
+            assert.equal(resultReferencedFile.fileName, expectedReferencedFile.fileName, "Referenced file path does not match expected. Expected: " + expectedReferencedFile.fileName + ". Actual: " + resultReferencedFile.fileName + ".");
+
+            assert.equal(resultReferencedFile.start, expectedReferencedFile.start, "Referenced file position does not match expected. Expected: " + expectedReferencedFile.start + ". Actual: " + resultReferencedFile.start + ".");
+
+            assert.equal(resultReferencedFile.length, expectedReferencedFile.length, "Referenced file length does not match expected. Expected: " + expectedReferencedFile.length + ". Actual: " + resultReferencedFile.length + ".");
+        }
+    }
+    describe("Test preProcessFiles,", function () {
+        it("Correctly return referenced files from triple slash", function () {
+            test("///<reference path = \"refFile1.ts\" />" + "\n" + "///<reference path =\"refFile2.ts\"/>" + "\n" + "///<reference path=\"refFile3.ts\" />" + "\n" + "///<reference path= \"..\\refFile4d.ts\" />", true,
+                {
+                    referencedFiles: [{ fileName: "refFile1.ts", start: 0, length: 37 }, { fileName: "refFile2.ts", start: 38, length: 35 },
+                        { fileName: "refFile3.ts", start: 74, length: 35 }, { fileName: "..\\refFile4d.ts", start: 110, length: 40 }],
+                    importedFiles: <ts.FileReference[]>[],
+                    isLibFile: false
+                });
+        }),
+
+        it("Do not return reference path because of invalid triple-slash syntax", function () {
+            test("///<reference path\"refFile1.ts\" />" + "\n" + "///<reference path =\"refFile2.ts\">" + "\n" + "///<referencepath=\"refFile3.ts\" />" + "\n" + "///<reference pat= \"refFile4d.ts\" />", true,
+                {
+                    referencedFiles: <ts.FileReference[]>[],
+                    importedFiles: <ts.FileReference[]>[],
+                    isLibFile: false
+                });
+        }),
+
+        it("Correctly return imported files", function () {
+            test("import i1 = require(\"r1.ts\"); import i2 =require(\"r2.ts\"); import i3= require(\"r3.ts\"); import i4=require(\"r4.ts\"); import i5 = require  (\"r5.ts\");", true,
+                {
+                    referencedFiles: <ts.FileReference[]>[],
+                    importedFiles: [{ fileName: "r1.ts", start: 20, length: 5 }, { fileName: "r2.ts", start: 49, length: 5 }, { fileName: "r3.ts", start: 78, length: 5 },
+                        { fileName: "r4.ts", start: 106, length: 5 }, { fileName: "r5.ts", start: 138, length: 5 }],
+                    isLibFile: false
+                });
+        }),
+
+        it("Do not return imported files if readImportFiles argument is false", function () {
+            test("import i1 = require(\"r1.ts\"); import i2 =require(\"r2.ts\"); import i3= require(\"r3.ts\"); import i4=require(\"r4.ts\"); import i5 = require  (\"r5.ts\");", false,
+                {
+                    referencedFiles: <ts.FileReference[]>[],
+                    importedFiles: <ts.FileReference[]>[],
+                    isLibFile: false
+                });
+        }),
+
+        it("Do not return import path because of invalid import syntax", function () {
+            test("import i1 require(\"r1.ts\"); import = require(\"r2.ts\") import i3= require(\"r3.ts\"); import i5", true,
+                {
+                    referencedFiles: <ts.FileReference[]>[],
+                    importedFiles: [{ fileName: "r3.ts", start: 73, length: 5 }],
+                    isLibFile: false
+                });
+        }),
+
+        it("Correctly return referenced files and import files", function () {
+            test("///<reference path=\"refFile1.ts\" />" + "\n" + "///<reference path =\"refFile2.ts\"/>" + "\n" + "import i1 = require(\"r1.ts\"); import i2 =require(\"r2.ts\");", true,
+                {
+                    referencedFiles: [{ fileName: "refFile1.ts", start: 0, length: 35 }, { fileName: "refFile2.ts", start: 36, length: 35 }],
+                    importedFiles: [{ fileName: "r1.ts", start: 92, length: 5 }, { fileName: "r2.ts", start: 121, length: 5 }],
+                    isLibFile: false
+                });
+        }),
+
+        it("Correctly return referenced files and import files even with some invalid syntax", function () {
+            test("///<reference path=\"refFile1.ts\" />" + "\n" + "///<reference path \"refFile2.ts\"/>" + "\n" + "import i1 = require(\"r1.ts\"); import = require(\"r2.ts\"); import i2 = require(\"r3.ts\");", true,
+                {
+                    referencedFiles: [{ fileName: "refFile1.ts", start: 0, length: 35 }],
+                    importedFiles: [{ fileName: "r1.ts", start: 91, length: 5 }, { fileName: "r3.ts", start: 148, length: 5 }],
+                    isLibFile: false
+                })
+        });
+
+        it("Correctly return ES6 imports", function () {
+            test("import * as ns from \"m1\";" + "\n" +
+                "import def, * as ns from \"m2\";" + "\n" +
+                "import def from \"m3\";" + "\n" +
+                "import {a} from \"m4\";" + "\n" +
+                "import {a as A} from \"m5\";" + "\n" +
+                "import {a as A, b, c as C} from \"m6\";" + "\n" +
+                "import def , {a, b, c as C} from \"m7\";" + "\n",
+                true,
+                {
+                    referencedFiles: [],
+                    importedFiles: [
+                        { fileName: "m1", start: 20,  length: 2 },
+                        { fileName: "m2", start: 51,  length: 2 },
+                        { fileName: "m3", start: 73,  length: 2 },
+                        { fileName: "m4", start: 95,  length: 2 },
+                        { fileName: "m5", start: 122, length: 2 },
+                        { fileName: "m6", start: 160, length: 2 },
+                        { fileName: "m7", start: 199, length: 2 }
+                    ],
+                    isLibFile: false
+                })
+        });
+
+        it("Correctly return ES6 exports", function () {
+            test("export * from \"m1\";" + "\n" +
+                "export {a} from \"m2\";" + "\n" +
+                "export {a as A} from \"m3\";" + "\n" +
+                "export {a as A, b, c as C} from \"m4\";" + "\n",
+                true,
+                {
+                    referencedFiles: [],
+                    importedFiles: [
+                        { fileName: "m1", start: 14,  length: 2 },
+                        { fileName: "m2", start: 36,  length: 2 },
+                        { fileName: "m3", start: 63,  length: 2 },
+                        { fileName: "m4", start: 101, length: 2 },
+                    ],
+                    isLibFile: false
+                })
+        });
+    });
+});
+