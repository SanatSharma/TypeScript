--- conflicted
+++ resolved
@@ -1,4 +1,4 @@
-//// [computedPropertyNames8_ES5.ts]
+//// [computedPropertyNames8_ES5.ts]
 function f<T, U extends string>() {
     var t: T;
     var u: U;
@@ -6,20 +6,14 @@
         [t]: 0,
         [u]: 1
     };
-}
-
-//// [computedPropertyNames8_ES5.js]
-function f() {
-    var t;
-    var u;
-    var v = (_a = {}, _a[t] =
-<<<<<<< HEAD
-    0, _a[u] =
-    1, _a);
-=======
-        0, _a[u] =
-        1,
-        _a);
->>>>>>> 21fb559b
-    var _a;
-}
+}
+
+//// [computedPropertyNames8_ES5.js]
+function f() {
+    var t;
+    var u;
+    var v = (_a = {}, _a[t] =
+        0, _a[u] =
+        1, _a);
+    var _a;
+}