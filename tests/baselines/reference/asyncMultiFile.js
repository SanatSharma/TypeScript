//// [tests/cases/conformance/async/es6/asyncMultiFile.ts] ////

//// [a.ts]
async function f() {}
//// [b.ts]
function g() { }

//// [a.js]
<<<<<<< HEAD
var __awaiter = (this && this.__awaiter) || function (thisArg, _arguments, Promise, generator) {
    return new Promise(function (resolve, reject) {
        generator = generator.apply(thisArg, _arguments);
        function cast(value) { return value instanceof Promise && value.constructor === Promise ? value : new Promise(function (resolve) { resolve(value); }); }
        function onfulfill(value) { try { step("next", value); } catch (e) { reject(e); } }
        function onreject(value) { try { step("throw", value); } catch (e) { reject(e); } }
        function step(verb, value) {
            var result = generator[verb](value);
            result.done ? resolve(result.value) : cast(result.value).then(onfulfill, onreject);
        }
        step("next", void 0);
=======
var __awaiter = (this && this.__awaiter) || function (thisArg, _arguments, P, generator) {
    return new P(function (resolve, reject) {
        function fulfilled(value) { try { step(generator.next(value)); } catch (e) { reject(e); } }
        function rejected(value) { try { step(generator.throw(value)); } catch (e) { reject(e); } }
        function step(result) { result.done ? resolve(result.value) : new P(function (resolve) { resolve(result.value); }).then(fulfilled, rejected); }
        step((generator = generator.call(thisArg, _arguments)).next());
>>>>>>> 4ce43671
    });
};
function f() {
    return __awaiter(this, void 0, Promise, function* () { });
}
//// [b.js]
function g() { }
<|MERGE_RESOLUTION|>--- conflicted
+++ resolved
@@ -1,35 +1,21 @@
-//// [tests/cases/conformance/async/es6/asyncMultiFile.ts] ////
-
-//// [a.ts]
-async function f() {}
-//// [b.ts]
-function g() { }
-
-//// [a.js]
-<<<<<<< HEAD
-var __awaiter = (this && this.__awaiter) || function (thisArg, _arguments, Promise, generator) {
-    return new Promise(function (resolve, reject) {
-        generator = generator.apply(thisArg, _arguments);
-        function cast(value) { return value instanceof Promise && value.constructor === Promise ? value : new Promise(function (resolve) { resolve(value); }); }
-        function onfulfill(value) { try { step("next", value); } catch (e) { reject(e); } }
-        function onreject(value) { try { step("throw", value); } catch (e) { reject(e); } }
-        function step(verb, value) {
-            var result = generator[verb](value);
-            result.done ? resolve(result.value) : cast(result.value).then(onfulfill, onreject);
-        }
-        step("next", void 0);
-=======
-var __awaiter = (this && this.__awaiter) || function (thisArg, _arguments, P, generator) {
-    return new P(function (resolve, reject) {
-        function fulfilled(value) { try { step(generator.next(value)); } catch (e) { reject(e); } }
-        function rejected(value) { try { step(generator.throw(value)); } catch (e) { reject(e); } }
-        function step(result) { result.done ? resolve(result.value) : new P(function (resolve) { resolve(result.value); }).then(fulfilled, rejected); }
-        step((generator = generator.call(thisArg, _arguments)).next());
->>>>>>> 4ce43671
-    });
-};
-function f() {
-    return __awaiter(this, void 0, Promise, function* () { });
-}
-//// [b.js]
-function g() { }
+//// [tests/cases/conformance/async/es6/asyncMultiFile.ts] ////
+
+//// [a.ts]
+async function f() {}
+//// [b.ts]
+function g() { }
+
+//// [a.js]
+var __awaiter = (this && this.__awaiter) || function (thisArg, _arguments, P, generator) {
+    return new P(function (resolve, reject) {
+        function fulfilled(value) { try { step(generator.next(value)); } catch (e) { reject(e); } }
+        function rejected(value) { try { step(generator.throw(value)); } catch (e) { reject(e); } }
+        function step(result) { result.done ? resolve(result.value) : new P(function (resolve) { resolve(result.value); }).then(fulfilled, rejected); }
+        step((generator = generator.apply(thisArg, _arguments)).next());
+    });
+};
+function f() {
+    return __awaiter(this, void 0, Promise, function* () { });
+}
+//// [b.js]
+function g() { }