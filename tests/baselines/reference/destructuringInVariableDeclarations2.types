=== tests/cases/compiler/destructuringInVariableDeclarations2.ts ===
let { toString } = 1;
<<<<<<< HEAD
>toString : (this: Number, radix?: number) => string
>1 : number
{
    let { toFixed } = 1;
>toFixed : (this: Number, fractionDigits?: number) => string
>1 : number
=======
>toString : (radix?: number) => string
>1 : 1
{
    let { toFixed } = 1;
>toFixed : (fractionDigits?: number) => string
>1 : 1
>>>>>>> 02334d85
}
export {};

<|MERGE_RESOLUTION|>--- conflicted
+++ resolved
@@ -1,20 +1,11 @@
-=== tests/cases/compiler/destructuringInVariableDeclarations2.ts ===
-let { toString } = 1;
-<<<<<<< HEAD
->toString : (this: Number, radix?: number) => string
->1 : number
-{
-    let { toFixed } = 1;
->toFixed : (this: Number, fractionDigits?: number) => string
->1 : number
-=======
->toString : (radix?: number) => string
->1 : 1
-{
-    let { toFixed } = 1;
->toFixed : (fractionDigits?: number) => string
->1 : 1
->>>>>>> 02334d85
-}
-export {};
-
+=== tests/cases/compiler/destructuringInVariableDeclarations2.ts ===
+let { toString } = 1;
+>toString : (this: Number, radix?: number) => string
+>1 : 1
+{
+    let { toFixed } = 1;
+>toFixed : (this: Number, fractionDigits?: number) => string
+>1 : 1
+}
+export {};
+