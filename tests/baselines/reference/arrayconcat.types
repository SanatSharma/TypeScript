=== tests/cases/compiler/arrayconcat.ts ===
interface IOptions {
>IOptions : IOptions

    name?: string;
>name : string

    flag?: boolean;
>flag : boolean

    short?: string;
>short : string

    usage?: string;
>usage : string

    set?: (s: string) => void;
>set : (s: string) => void
>s : string

    type?: string;
>type : string

    experimental?: boolean;
>experimental : boolean
}

class parser {
>parser : parser

	public options: IOptions[];
>options : IOptions[]
>IOptions : IOptions

	public m() {
>m : () => void

		this.options = this.options.sort(function(a, b) {
>this.options = this.options.sort(function(a, b) {            var aName = a.name.toLowerCase();            var bName = b.name.toLowerCase();            if (aName > bName) {                return 1;            } else if (aName < bName) {                return -1;            } else {                return 0;            }        }) : IOptions[]
>this.options : IOptions[]
>this : this
>options : IOptions[]
>this.options.sort(function(a, b) {            var aName = a.name.toLowerCase();            var bName = b.name.toLowerCase();            if (aName > bName) {                return 1;            } else if (aName < bName) {                return -1;            } else {                return 0;            }        }) : IOptions[]
>this.options.sort : (this: IOptions[], compareFn?: (a: IOptions, b: IOptions) => number) => IOptions[]
>this.options : IOptions[]
>this : this
>options : IOptions[]
<<<<<<< HEAD
>sort : (this: IOptions[], compareFn?: (a: IOptions, b: IOptions) => number) => IOptions[]
>function(a, b) {            var aName = a.name.toLowerCase();            var bName = b.name.toLowerCase();            if (aName > bName) {                return 1;            } else if (aName < bName) {                return -1;            } else {                return 0;            }        } : (a: IOptions, b: IOptions) => number
=======
>sort : (compareFn?: (a: IOptions, b: IOptions) => number) => IOptions[]
>function(a, b) {            var aName = a.name.toLowerCase();            var bName = b.name.toLowerCase();            if (aName > bName) {                return 1;            } else if (aName < bName) {                return -1;            } else {                return 0;            }        } : (a: IOptions, b: IOptions) => 0 | 1 | -1
>>>>>>> 02334d85
>a : IOptions
>b : IOptions

            var aName = a.name.toLowerCase();
>aName : string
>a.name.toLowerCase() : string
>a.name.toLowerCase : (this: String) => string
>a.name : string
>a : IOptions
>name : string
>toLowerCase : (this: String) => string

            var bName = b.name.toLowerCase();
>bName : string
>b.name.toLowerCase() : string
>b.name.toLowerCase : (this: String) => string
>b.name : string
>b : IOptions
>name : string
>toLowerCase : (this: String) => string

            if (aName > bName) {
>aName > bName : boolean
>aName : string
>bName : string

                return 1;
>1 : 1

            } else if (aName < bName) {
>aName < bName : boolean
>aName : string
>bName : string

                return -1;
>-1 : -1
>1 : 1

            } else {
                return 0;
>0 : 0
            }
        });
	}
}
<|MERGE_RESOLUTION|>--- conflicted
+++ resolved
@@ -1,99 +1,94 @@
-=== tests/cases/compiler/arrayconcat.ts ===
-interface IOptions {
->IOptions : IOptions
-
-    name?: string;
->name : string
-
-    flag?: boolean;
->flag : boolean
-
-    short?: string;
->short : string
-
-    usage?: string;
->usage : string
-
-    set?: (s: string) => void;
->set : (s: string) => void
->s : string
-
-    type?: string;
->type : string
-
-    experimental?: boolean;
->experimental : boolean
-}
-
-class parser {
->parser : parser
-
-	public options: IOptions[];
->options : IOptions[]
->IOptions : IOptions
-
-	public m() {
->m : () => void
-
-		this.options = this.options.sort(function(a, b) {
->this.options = this.options.sort(function(a, b) {            var aName = a.name.toLowerCase();            var bName = b.name.toLowerCase();            if (aName > bName) {                return 1;            } else if (aName < bName) {                return -1;            } else {                return 0;            }        }) : IOptions[]
->this.options : IOptions[]
->this : this
->options : IOptions[]
->this.options.sort(function(a, b) {            var aName = a.name.toLowerCase();            var bName = b.name.toLowerCase();            if (aName > bName) {                return 1;            } else if (aName < bName) {                return -1;            } else {                return 0;            }        }) : IOptions[]
->this.options.sort : (this: IOptions[], compareFn?: (a: IOptions, b: IOptions) => number) => IOptions[]
->this.options : IOptions[]
->this : this
->options : IOptions[]
-<<<<<<< HEAD
->sort : (this: IOptions[], compareFn?: (a: IOptions, b: IOptions) => number) => IOptions[]
->function(a, b) {            var aName = a.name.toLowerCase();            var bName = b.name.toLowerCase();            if (aName > bName) {                return 1;            } else if (aName < bName) {                return -1;            } else {                return 0;            }        } : (a: IOptions, b: IOptions) => number
-=======
->sort : (compareFn?: (a: IOptions, b: IOptions) => number) => IOptions[]
->function(a, b) {            var aName = a.name.toLowerCase();            var bName = b.name.toLowerCase();            if (aName > bName) {                return 1;            } else if (aName < bName) {                return -1;            } else {                return 0;            }        } : (a: IOptions, b: IOptions) => 0 | 1 | -1
->>>>>>> 02334d85
->a : IOptions
->b : IOptions
-
-            var aName = a.name.toLowerCase();
->aName : string
->a.name.toLowerCase() : string
->a.name.toLowerCase : (this: String) => string
->a.name : string
->a : IOptions
->name : string
->toLowerCase : (this: String) => string
-
-            var bName = b.name.toLowerCase();
->bName : string
->b.name.toLowerCase() : string
->b.name.toLowerCase : (this: String) => string
->b.name : string
->b : IOptions
->name : string
->toLowerCase : (this: String) => string
-
-            if (aName > bName) {
->aName > bName : boolean
->aName : string
->bName : string
-
-                return 1;
->1 : 1
-
-            } else if (aName < bName) {
->aName < bName : boolean
->aName : string
->bName : string
-
-                return -1;
->-1 : -1
->1 : 1
-
-            } else {
-                return 0;
->0 : 0
-            }
-        });
-	}
-}
+=== tests/cases/compiler/arrayconcat.ts ===
+interface IOptions {
+>IOptions : IOptions
+
+    name?: string;
+>name : string
+
+    flag?: boolean;
+>flag : boolean
+
+    short?: string;
+>short : string
+
+    usage?: string;
+>usage : string
+
+    set?: (s: string) => void;
+>set : (s: string) => void
+>s : string
+
+    type?: string;
+>type : string
+
+    experimental?: boolean;
+>experimental : boolean
+}
+
+class parser {
+>parser : parser
+
+	public options: IOptions[];
+>options : IOptions[]
+>IOptions : IOptions
+
+	public m() {
+>m : () => void
+
+		this.options = this.options.sort(function(a, b) {
+>this.options = this.options.sort(function(a, b) {            var aName = a.name.toLowerCase();            var bName = b.name.toLowerCase();            if (aName > bName) {                return 1;            } else if (aName < bName) {                return -1;            } else {                return 0;            }        }) : IOptions[]
+>this.options : IOptions[]
+>this : this
+>options : IOptions[]
+>this.options.sort(function(a, b) {            var aName = a.name.toLowerCase();            var bName = b.name.toLowerCase();            if (aName > bName) {                return 1;            } else if (aName < bName) {                return -1;            } else {                return 0;            }        }) : IOptions[]
+>this.options.sort : (this: IOptions[], compareFn?: (a: IOptions, b: IOptions) => number) => IOptions[]
+>this.options : IOptions[]
+>this : this
+>options : IOptions[]
+>sort : (this: IOptions[], compareFn?: (a: IOptions, b: IOptions) => number) => IOptions[]
+>function(a, b) {            var aName = a.name.toLowerCase();            var bName = b.name.toLowerCase();            if (aName > bName) {                return 1;            } else if (aName < bName) {                return -1;            } else {                return 0;            }        } : (a: IOptions, b: IOptions) => 0 | 1 | -1
+>a : IOptions
+>b : IOptions
+
+            var aName = a.name.toLowerCase();
+>aName : string
+>a.name.toLowerCase() : string
+>a.name.toLowerCase : (this: String) => string
+>a.name : string
+>a : IOptions
+>name : string
+>toLowerCase : (this: String) => string
+
+            var bName = b.name.toLowerCase();
+>bName : string
+>b.name.toLowerCase() : string
+>b.name.toLowerCase : (this: String) => string
+>b.name : string
+>b : IOptions
+>name : string
+>toLowerCase : (this: String) => string
+
+            if (aName > bName) {
+>aName > bName : boolean
+>aName : string
+>bName : string
+
+                return 1;
+>1 : 1
+
+            } else if (aName < bName) {
+>aName < bName : boolean
+>aName : string
+>bName : string
+
+                return -1;
+>-1 : -1
+>1 : 1
+
+            } else {
+                return 0;
+>0 : 0
+            }
+        });
+	}
+}