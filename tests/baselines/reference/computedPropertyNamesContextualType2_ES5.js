//// [computedPropertyNamesContextualType2_ES5.ts]
interface I {
    [s: string]: (x: any) => number; // Doesn't get hit
    [s: number]: (x: string) => number;
}

var o: I = {
    [+"foo"](y) { return y.length; },
    [+"bar"]: y => y.length
}

//// [computedPropertyNamesContextualType2_ES5.js]
<<<<<<< HEAD
var o = (_a = {}, _a[+"foo"] = function (y) { return y.length; }, _a[+"bar"] =
    function (y) { return y.length; }, _a);
=======
var o = (_a = {},
    _a[+"foo"] = function (y) { return y.length; },
    _a[+"bar"] = function (y) { return y.length; },
    _a);
>>>>>>> 7b22880b
var _a;
<|MERGE_RESOLUTION|>--- conflicted
+++ resolved
@@ -1,4 +1,4 @@
-//// [computedPropertyNamesContextualType2_ES5.ts]
+//// [computedPropertyNamesContextualType2_ES5.ts]
 interface I {
     [s: string]: (x: any) => number; // Doesn't get hit
     [s: number]: (x: string) => number;
@@ -7,16 +7,11 @@
 var o: I = {
     [+"foo"](y) { return y.length; },
     [+"bar"]: y => y.length
-}
-
-//// [computedPropertyNamesContextualType2_ES5.js]
-<<<<<<< HEAD
-var o = (_a = {}, _a[+"foo"] = function (y) { return y.length; }, _a[+"bar"] =
-    function (y) { return y.length; }, _a);
-=======
-var o = (_a = {},
-    _a[+"foo"] = function (y) { return y.length; },
-    _a[+"bar"] = function (y) { return y.length; },
-    _a);
->>>>>>> 7b22880b
-var _a;
+}
+
+//// [computedPropertyNamesContextualType2_ES5.js]
+var o = (_a = {},
+    _a[+"foo"] = function (y) { return y.length; },
+    _a[+"bar"] = function (y) { return y.length; },
+    _a);
+var _a;