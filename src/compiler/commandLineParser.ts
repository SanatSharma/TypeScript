/// <reference path="sys.ts"/>
/// <reference path="types.ts"/>
/// <reference path="core.ts"/>
/// <reference path="scanner.ts"/>

module ts {
<<<<<<< HEAD
    var shortOptionNames: Map<string> = {
        "d": "declaration",
        "h": "help",
        "m": "module",
        "o": "out",
        "t": "target",
        "v": "version",
        "w": "watch",
    };

    var optionDeclarations: CommandLineOption[] = [
        { name: "charset", type: "string" },
        { name: "codepage", type: "number" },
        { name: "declaration", type: "boolean" },
        { name: "diagnostics", type: "boolean" },
        { name: "generateBOM", type: "boolean" },
        { name: "help", type: "boolean" },
        { name: "locale", type: "string" },
        { name: "mapRoot", type: "string" },
        { name: "module", type: { "commonjs": ModuleKind.CommonJS, "amd": ModuleKind.AMD }, error: Diagnostics.Argument_for_module_option_must_be_commonjs_or_amd },
        { name: "noImplicitAny", type: "boolean" },
        { name: "noLib", type: "boolean" },
        { name: "noLibCheck", type: "boolean" },
        { name: "noResolve", type: "boolean" },
        { name: "out", type: "string" },
        { name: "outDir", type: "string" },
        { name: "removeComments", type: "boolean" },
        { name: "sourceMap", type: "boolean" },
        { name: "sourceRoot", type: "string" },
        { name: "target", type: { "es3": ScriptTarget.ES3, "es5": ScriptTarget.ES5 }, error: Diagnostics.Argument_for_target_option_must_be_es3_or_es5 },
        { name: "version", type: "boolean" },
        { name: "watch", type: "boolean" }
=======
    export var optionDeclarations: CommandLineOption[] = [
        {
            name: "charset",
            type: "string",
        },
        {
            name: "codepage",
            type: "number",
        },
        {
            name: "declaration",
            shortName: "d",
            type: "boolean",
            description: Diagnostics.Generates_corresponding_d_ts_file,
        },
        {
            name: "diagnostics",
            type: "boolean",
        },
        {
            name: "help",
            shortName: "h",
            type: "boolean",
            description: Diagnostics.Print_this_message,
        },
        {
            name: "locale",
            type: "string",
        },
        {
            name: "mapRoot",
            type: "string",
            description: Diagnostics.Specifies_the_location_where_debugger_should_locate_map_files_instead_of_generated_locations,
            paramType: Diagnostics.LOCATION,
        },
        {
            name: "module",
            shortName: "m",
            type: {
                "commonjs": ModuleKind.CommonJS,
                "amd": ModuleKind.AMD
            },
            description: Diagnostics.Specify_module_code_generation_Colon_commonjs_or_amd,
            paramType: Diagnostics.KIND,
            error: Diagnostics.Argument_for_module_option_must_be_commonjs_or_amd
        },
        {
            name: "noImplicitAny",
            type: "boolean",
            description: Diagnostics.Warn_on_expressions_and_declarations_with_an_implied_any_type,
        },
        {
            name: "noLib",
            type: "boolean",
        },
        {
            name: "noLibCheck",
            type: "boolean",
        },
        {
            name: "noResolve",
            type: "boolean",
        },
        {
            name: "out",
            type: "string",
            description: Diagnostics.Concatenate_and_emit_output_to_single_file,
            paramType: Diagnostics.FILE,
        },
        {
            name: "outDir",
            type: "string",
            description: Diagnostics.Redirect_output_structure_to_the_directory,
            paramType: Diagnostics.DIRECTORY,
        },
        {
            name: "removeComments",
            type: "boolean",
            description: Diagnostics.Do_not_emit_comments_to_output,
        },
        {
            name: "sourcemap",
            type: "boolean",
            description: Diagnostics.Generates_corresponding_map_file,
        },
        {
            name: "sourceRoot",
            type: "string",
            description: Diagnostics.Specifies_the_location_where_debugger_should_locate_TypeScript_files_instead_of_source_locations,
            paramType: Diagnostics.LOCATION,
        },
        {
            name: "target",
            shortName: "t",
            type: { "es3": ScriptTarget.ES3, "es5": ScriptTarget.ES5 },
            description: Diagnostics.Specify_ECMAScript_target_version_Colon_ES3_default_or_ES5,
            paramType: Diagnostics.VERSION,
            error: Diagnostics.Argument_for_target_option_must_be_es3_or_es5
        },
        {
            name: "version",
            shortName: "v",
            type: "boolean",
            description: Diagnostics.Print_the_compiler_s_version,
        },
        {
            name: "watch",
            shortName: "w",
            type: "boolean",
            description: Diagnostics.Watch_input_files,
        }
>>>>>>> 891d379a
    ];

    var shortOptionNames: Map<string> = {};
    var optionNameMap: Map<CommandLineOption> = {};

    forEach(optionDeclarations, option => {
        optionNameMap[option.name.toLowerCase()] = option;

        if (option.shortName) {
            shortOptionNames[option.shortName] = option.name;
        }
    });

    export function parseCommandLine(commandLine: string[]): ParsedCommandLine {
        // Set default compiler option values
        var options: CompilerOptions = {
            target: ScriptTarget.ES3,
            module: ModuleKind.None
        };
        var filenames: string[] = [];
        var errors: Diagnostic[] = [];

        parseStrings(commandLine);
        return {
            options: options,
            filenames: filenames,
            errors: errors
        };

        function parseStrings(args: string[]) {
            var i = 0;
            while (i < args.length) {
                var s = args[i++];
                if (s.charCodeAt(0) === CharacterCodes.at) {
                    parseResponseFile(s.slice(1));
                }
                else if (s.charCodeAt(0) === CharacterCodes.minus) {
                    s = s.slice(s.charCodeAt(1) === CharacterCodes.minus ? 2 : 1).toLowerCase();

                    // Try to translate short option names to their full equivalents.
                    if (hasProperty(shortOptionNames, s)) {
                        s = shortOptionNames[s];
                    }

                    if (hasProperty(optionNameMap, s)) {
                        var opt = optionNameMap[s];

                        // Check to see if no argument was provided (e.g. "--locale" is the last command-line argument).
                        if (!args[i] && opt.type !== "boolean") {
                            errors.push(createCompilerDiagnostic(Diagnostics.Compiler_option_0_expects_an_argument, opt.name));
                        }

                        switch (opt.type) {
                            case "number":
                                options[opt.name] = parseInt(args[i++]);
                                break;
                            case "boolean":
                                options[opt.name] = true;
                                break;
                            case "string":
                                options[opt.name] = args[i++] || "";
                                break;
                            // If not a primitive, the possible types are specified in what is effectively a map of options.
                            default:
                                var value = (args[i++] || "").toLowerCase();
                                if (hasProperty(opt.type, value)) {
                                    options[opt.name] = opt.type[value];
                                }
                                else {
                                    errors.push(createCompilerDiagnostic(opt.error));
                                }
                        }
                    }
                    else {
                        errors.push(createCompilerDiagnostic(Diagnostics.Unknown_compiler_option_0, s));
                    }
                }
                else {
                    filenames.push(s);
                }
            }
        }

        function parseResponseFile(filename: string) {
            var text = sys.readFile(filename);

            if (!text) {
                errors.push(createCompilerDiagnostic(Diagnostics.File_0_not_found, filename));
                return;
            }

            var args: string[] = [];
            var pos = 0;
            while (true) {
                while (pos < text.length && text.charCodeAt(pos) <= CharacterCodes.space) pos++;
                if (pos >= text.length) break;
                var start = pos;
                if (text.charCodeAt(start) === CharacterCodes.doubleQuote) {
                    pos++;
                    while (pos < text.length && text.charCodeAt(pos) !== CharacterCodes.doubleQuote) pos++;
                    if (pos < text.length) {
                        args.push(text.substring(start + 1, pos));
                        pos++;
                    }
                    else {
                        errors.push(createCompilerDiagnostic(Diagnostics.Unterminated_quoted_string_in_response_file_0, filename));
                    }
                }
                else {
                    while (text.charCodeAt(pos) > CharacterCodes.space) pos++;
                    args.push(text.substring(start, pos));
                }
            }
            parseStrings(args);
        }
    }
}
<|MERGE_RESOLUTION|>--- conflicted
+++ resolved
@@ -1,269 +1,238 @@
-/// <reference path="sys.ts"/>
-/// <reference path="types.ts"/>
-/// <reference path="core.ts"/>
-/// <reference path="scanner.ts"/>
-
-module ts {
-<<<<<<< HEAD
-    var shortOptionNames: Map<string> = {
-        "d": "declaration",
-        "h": "help",
-        "m": "module",
-        "o": "out",
-        "t": "target",
-        "v": "version",
-        "w": "watch",
-    };
-
-    var optionDeclarations: CommandLineOption[] = [
-        { name: "charset", type: "string" },
-        { name: "codepage", type: "number" },
-        { name: "declaration", type: "boolean" },
-        { name: "diagnostics", type: "boolean" },
-        { name: "generateBOM", type: "boolean" },
-        { name: "help", type: "boolean" },
-        { name: "locale", type: "string" },
-        { name: "mapRoot", type: "string" },
-        { name: "module", type: { "commonjs": ModuleKind.CommonJS, "amd": ModuleKind.AMD }, error: Diagnostics.Argument_for_module_option_must_be_commonjs_or_amd },
-        { name: "noImplicitAny", type: "boolean" },
-        { name: "noLib", type: "boolean" },
-        { name: "noLibCheck", type: "boolean" },
-        { name: "noResolve", type: "boolean" },
-        { name: "out", type: "string" },
-        { name: "outDir", type: "string" },
-        { name: "removeComments", type: "boolean" },
-        { name: "sourceMap", type: "boolean" },
-        { name: "sourceRoot", type: "string" },
-        { name: "target", type: { "es3": ScriptTarget.ES3, "es5": ScriptTarget.ES5 }, error: Diagnostics.Argument_for_target_option_must_be_es3_or_es5 },
-        { name: "version", type: "boolean" },
-        { name: "watch", type: "boolean" }
-=======
-    export var optionDeclarations: CommandLineOption[] = [
-        {
-            name: "charset",
-            type: "string",
-        },
-        {
-            name: "codepage",
-            type: "number",
-        },
-        {
-            name: "declaration",
-            shortName: "d",
-            type: "boolean",
-            description: Diagnostics.Generates_corresponding_d_ts_file,
-        },
-        {
-            name: "diagnostics",
-            type: "boolean",
-        },
-        {
-            name: "help",
-            shortName: "h",
-            type: "boolean",
-            description: Diagnostics.Print_this_message,
-        },
-        {
-            name: "locale",
-            type: "string",
-        },
-        {
-            name: "mapRoot",
-            type: "string",
-            description: Diagnostics.Specifies_the_location_where_debugger_should_locate_map_files_instead_of_generated_locations,
-            paramType: Diagnostics.LOCATION,
-        },
-        {
-            name: "module",
-            shortName: "m",
-            type: {
-                "commonjs": ModuleKind.CommonJS,
-                "amd": ModuleKind.AMD
-            },
-            description: Diagnostics.Specify_module_code_generation_Colon_commonjs_or_amd,
-            paramType: Diagnostics.KIND,
-            error: Diagnostics.Argument_for_module_option_must_be_commonjs_or_amd
-        },
-        {
-            name: "noImplicitAny",
-            type: "boolean",
-            description: Diagnostics.Warn_on_expressions_and_declarations_with_an_implied_any_type,
-        },
-        {
-            name: "noLib",
-            type: "boolean",
-        },
-        {
-            name: "noLibCheck",
-            type: "boolean",
-        },
-        {
-            name: "noResolve",
-            type: "boolean",
-        },
-        {
-            name: "out",
-            type: "string",
-            description: Diagnostics.Concatenate_and_emit_output_to_single_file,
-            paramType: Diagnostics.FILE,
-        },
-        {
-            name: "outDir",
-            type: "string",
-            description: Diagnostics.Redirect_output_structure_to_the_directory,
-            paramType: Diagnostics.DIRECTORY,
-        },
-        {
-            name: "removeComments",
-            type: "boolean",
-            description: Diagnostics.Do_not_emit_comments_to_output,
-        },
-        {
-            name: "sourcemap",
-            type: "boolean",
-            description: Diagnostics.Generates_corresponding_map_file,
-        },
-        {
-            name: "sourceRoot",
-            type: "string",
-            description: Diagnostics.Specifies_the_location_where_debugger_should_locate_TypeScript_files_instead_of_source_locations,
-            paramType: Diagnostics.LOCATION,
-        },
-        {
-            name: "target",
-            shortName: "t",
-            type: { "es3": ScriptTarget.ES3, "es5": ScriptTarget.ES5 },
-            description: Diagnostics.Specify_ECMAScript_target_version_Colon_ES3_default_or_ES5,
-            paramType: Diagnostics.VERSION,
-            error: Diagnostics.Argument_for_target_option_must_be_es3_or_es5
-        },
-        {
-            name: "version",
-            shortName: "v",
-            type: "boolean",
-            description: Diagnostics.Print_the_compiler_s_version,
-        },
-        {
-            name: "watch",
-            shortName: "w",
-            type: "boolean",
-            description: Diagnostics.Watch_input_files,
-        }
->>>>>>> 891d379a
-    ];
-
-    var shortOptionNames: Map<string> = {};
-    var optionNameMap: Map<CommandLineOption> = {};
-
-    forEach(optionDeclarations, option => {
-        optionNameMap[option.name.toLowerCase()] = option;
-
-        if (option.shortName) {
-            shortOptionNames[option.shortName] = option.name;
-        }
-    });
-
-    export function parseCommandLine(commandLine: string[]): ParsedCommandLine {
-        // Set default compiler option values
-        var options: CompilerOptions = {
-            target: ScriptTarget.ES3,
-            module: ModuleKind.None
-        };
-        var filenames: string[] = [];
-        var errors: Diagnostic[] = [];
-
-        parseStrings(commandLine);
-        return {
-            options: options,
-            filenames: filenames,
-            errors: errors
-        };
-
-        function parseStrings(args: string[]) {
-            var i = 0;
-            while (i < args.length) {
-                var s = args[i++];
-                if (s.charCodeAt(0) === CharacterCodes.at) {
-                    parseResponseFile(s.slice(1));
-                }
-                else if (s.charCodeAt(0) === CharacterCodes.minus) {
-                    s = s.slice(s.charCodeAt(1) === CharacterCodes.minus ? 2 : 1).toLowerCase();
-
-                    // Try to translate short option names to their full equivalents.
-                    if (hasProperty(shortOptionNames, s)) {
-                        s = shortOptionNames[s];
-                    }
-
-                    if (hasProperty(optionNameMap, s)) {
-                        var opt = optionNameMap[s];
-
-                        // Check to see if no argument was provided (e.g. "--locale" is the last command-line argument).
-                        if (!args[i] && opt.type !== "boolean") {
-                            errors.push(createCompilerDiagnostic(Diagnostics.Compiler_option_0_expects_an_argument, opt.name));
-                        }
-
-                        switch (opt.type) {
-                            case "number":
-                                options[opt.name] = parseInt(args[i++]);
-                                break;
-                            case "boolean":
-                                options[opt.name] = true;
-                                break;
-                            case "string":
-                                options[opt.name] = args[i++] || "";
-                                break;
-                            // If not a primitive, the possible types are specified in what is effectively a map of options.
-                            default:
-                                var value = (args[i++] || "").toLowerCase();
-                                if (hasProperty(opt.type, value)) {
-                                    options[opt.name] = opt.type[value];
-                                }
-                                else {
-                                    errors.push(createCompilerDiagnostic(opt.error));
-                                }
-                        }
-                    }
-                    else {
-                        errors.push(createCompilerDiagnostic(Diagnostics.Unknown_compiler_option_0, s));
-                    }
-                }
-                else {
-                    filenames.push(s);
-                }
-            }
-        }
-
-        function parseResponseFile(filename: string) {
-            var text = sys.readFile(filename);
-
-            if (!text) {
-                errors.push(createCompilerDiagnostic(Diagnostics.File_0_not_found, filename));
-                return;
-            }
-
-            var args: string[] = [];
-            var pos = 0;
-            while (true) {
-                while (pos < text.length && text.charCodeAt(pos) <= CharacterCodes.space) pos++;
-                if (pos >= text.length) break;
-                var start = pos;
-                if (text.charCodeAt(start) === CharacterCodes.doubleQuote) {
-                    pos++;
-                    while (pos < text.length && text.charCodeAt(pos) !== CharacterCodes.doubleQuote) pos++;
-                    if (pos < text.length) {
-                        args.push(text.substring(start + 1, pos));
-                        pos++;
-                    }
-                    else {
-                        errors.push(createCompilerDiagnostic(Diagnostics.Unterminated_quoted_string_in_response_file_0, filename));
-                    }
-                }
-                else {
-                    while (text.charCodeAt(pos) > CharacterCodes.space) pos++;
-                    args.push(text.substring(start, pos));
-                }
-            }
-            parseStrings(args);
-        }
-    }
-}
+/// <reference path="sys.ts"/>
+/// <reference path="types.ts"/>
+/// <reference path="core.ts"/>
+/// <reference path="scanner.ts"/>
+
+module ts {
+    export var optionDeclarations: CommandLineOption[] = [
+        {
+            name: "charset",
+            type: "string",
+        },
+        {
+            name: "codepage",
+            type: "number",
+        },
+        {
+            name: "declaration",
+            shortName: "d",
+            type: "boolean",
+            description: Diagnostics.Generates_corresponding_d_ts_file,
+        },
+        {
+            name: "diagnostics",
+            type: "boolean",
+        },
+        {
+            name: "generateBOM", 
+            type: "boolean"
+        },
+        {
+            name: "help",
+            shortName: "h",
+            type: "boolean",
+            description: Diagnostics.Print_this_message,
+        },
+        {
+            name: "locale",
+            type: "string",
+        },
+        {
+            name: "mapRoot",
+            type: "string",
+            description: Diagnostics.Specifies_the_location_where_debugger_should_locate_map_files_instead_of_generated_locations,
+            paramType: Diagnostics.LOCATION,
+        },
+        {
+            name: "module",
+            shortName: "m",
+            type: {
+                "commonjs": ModuleKind.CommonJS,
+                "amd": ModuleKind.AMD
+            },
+            description: Diagnostics.Specify_module_code_generation_Colon_commonjs_or_amd,
+            paramType: Diagnostics.KIND,
+            error: Diagnostics.Argument_for_module_option_must_be_commonjs_or_amd
+        },
+        {
+            name: "noImplicitAny",
+            type: "boolean",
+            description: Diagnostics.Warn_on_expressions_and_declarations_with_an_implied_any_type,
+        },
+        {
+            name: "noLib",
+            type: "boolean",
+        },
+        {
+            name: "noLibCheck",
+            type: "boolean",
+        },
+        {
+            name: "noResolve",
+            type: "boolean",
+        },
+        {
+            name: "out",
+            type: "string",
+            description: Diagnostics.Concatenate_and_emit_output_to_single_file,
+            paramType: Diagnostics.FILE,
+        },
+        {
+            name: "outDir",
+            type: "string",
+            description: Diagnostics.Redirect_output_structure_to_the_directory,
+            paramType: Diagnostics.DIRECTORY,
+        },
+        {
+            name: "removeComments",
+            type: "boolean",
+            description: Diagnostics.Do_not_emit_comments_to_output,
+        },
+        {
+            name: "sourcemap",
+            type: "boolean",
+            description: Diagnostics.Generates_corresponding_map_file,
+        },
+        {
+            name: "sourceRoot",
+            type: "string",
+            description: Diagnostics.Specifies_the_location_where_debugger_should_locate_TypeScript_files_instead_of_source_locations,
+            paramType: Diagnostics.LOCATION,
+        },
+        {
+            name: "target",
+            shortName: "t",
+            type: { "es3": ScriptTarget.ES3, "es5": ScriptTarget.ES5 },
+            description: Diagnostics.Specify_ECMAScript_target_version_Colon_ES3_default_or_ES5,
+            paramType: Diagnostics.VERSION,
+            error: Diagnostics.Argument_for_target_option_must_be_es3_or_es5
+        },
+        {
+            name: "version",
+            shortName: "v",
+            type: "boolean",
+            description: Diagnostics.Print_the_compiler_s_version,
+        },
+        {
+            name: "watch",
+            shortName: "w",
+            type: "boolean",
+            description: Diagnostics.Watch_input_files,
+        }
+    ];
+
+    var shortOptionNames: Map<string> = {};
+    var optionNameMap: Map<CommandLineOption> = {};
+
+    forEach(optionDeclarations, option => {
+        optionNameMap[option.name.toLowerCase()] = option;
+
+        if (option.shortName) {
+            shortOptionNames[option.shortName] = option.name;
+        }
+    });
+
+    export function parseCommandLine(commandLine: string[]): ParsedCommandLine {
+        // Set default compiler option values
+        var options: CompilerOptions = {
+            target: ScriptTarget.ES3,
+            module: ModuleKind.None
+        };
+        var filenames: string[] = [];
+        var errors: Diagnostic[] = [];
+
+        parseStrings(commandLine);
+        return {
+            options: options,
+            filenames: filenames,
+            errors: errors
+        };
+
+        function parseStrings(args: string[]) {
+            var i = 0;
+            while (i < args.length) {
+                var s = args[i++];
+                if (s.charCodeAt(0) === CharacterCodes.at) {
+                    parseResponseFile(s.slice(1));
+                }
+                else if (s.charCodeAt(0) === CharacterCodes.minus) {
+                    s = s.slice(s.charCodeAt(1) === CharacterCodes.minus ? 2 : 1).toLowerCase();
+
+                    // Try to translate short option names to their full equivalents.
+                    if (hasProperty(shortOptionNames, s)) {
+                        s = shortOptionNames[s];
+                    }
+
+                    if (hasProperty(optionNameMap, s)) {
+                        var opt = optionNameMap[s];
+
+                        // Check to see if no argument was provided (e.g. "--locale" is the last command-line argument).
+                        if (!args[i] && opt.type !== "boolean") {
+                            errors.push(createCompilerDiagnostic(Diagnostics.Compiler_option_0_expects_an_argument, opt.name));
+                        }
+
+                        switch (opt.type) {
+                            case "number":
+                                options[opt.name] = parseInt(args[i++]);
+                                break;
+                            case "boolean":
+                                options[opt.name] = true;
+                                break;
+                            case "string":
+                                options[opt.name] = args[i++] || "";
+                                break;
+                            // If not a primitive, the possible types are specified in what is effectively a map of options.
+                            default:
+                                var value = (args[i++] || "").toLowerCase();
+                                if (hasProperty(opt.type, value)) {
+                                    options[opt.name] = opt.type[value];
+                                }
+                                else {
+                                    errors.push(createCompilerDiagnostic(opt.error));
+                                }
+                        }
+                    }
+                    else {
+                        errors.push(createCompilerDiagnostic(Diagnostics.Unknown_compiler_option_0, s));
+                    }
+                }
+                else {
+                    filenames.push(s);
+                }
+            }
+        }
+
+        function parseResponseFile(filename: string) {
+            var text = sys.readFile(filename);
+
+            if (!text) {
+                errors.push(createCompilerDiagnostic(Diagnostics.File_0_not_found, filename));
+                return;
+            }
+
+            var args: string[] = [];
+            var pos = 0;
+            while (true) {
+                while (pos < text.length && text.charCodeAt(pos) <= CharacterCodes.space) pos++;
+                if (pos >= text.length) break;
+                var start = pos;
+                if (text.charCodeAt(start) === CharacterCodes.doubleQuote) {
+                    pos++;
+                    while (pos < text.length && text.charCodeAt(pos) !== CharacterCodes.doubleQuote) pos++;
+                    if (pos < text.length) {
+                        args.push(text.substring(start + 1, pos));
+                        pos++;
+                    }
+                    else {
+                        errors.push(createCompilerDiagnostic(Diagnostics.Unterminated_quoted_string_in_response_file_0, filename));
+                    }
+                }
+                else {
+                    while (text.charCodeAt(pos) > CharacterCodes.space) pos++;
+                    args.push(text.substring(start, pos));
+                }
+            }
+            parseStrings(args);
+        }
+    }
+}