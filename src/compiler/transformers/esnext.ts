--- conflicted
+++ resolved
@@ -1,420 +1,415 @@
-/// <reference path="../factory.ts" />
-/// <reference path="../visitor.ts" />
-
-/*@internal*/
-namespace ts {
-    export function transformESNext(context: TransformationContext) {
-        const {
-            resumeLexicalEnvironment,
-            endLexicalEnvironment
-        } = context;
-        return transformSourceFile;
-
-        function transformSourceFile(node: SourceFile) {
-<<<<<<< HEAD
-
-            const visited = visitEachChild(node, visitor, context);
-            addEmitHelpers(visited, context.readEmitHelpers());
-            return visited;
-=======
-            if (isDeclarationFile(node)) {
-                return node;
-            }
-
-            return visitEachChild(node, visitor, context);
->>>>>>> 3a671743
-        }
-
-        function visitor(node: Node): VisitResult<Node> {
-            return visitorWorker(node, /*noDestructuringValue*/ false);
-        }
-
-        function visitorNoDestructuringValue(node: Node): VisitResult<Node> {
-            return visitorWorker(node, /*noDestructuringValue*/ true);
-        }
-
-        function visitorWorker(node: Node, noDestructuringValue: boolean): VisitResult<Node> {
-            if ((node.transformFlags & TransformFlags.ContainsESNext) === 0) {
-                return node;
-            }
-
-            switch (node.kind) {
-                case SyntaxKind.ObjectLiteralExpression:
-                    return visitObjectLiteralExpression(node as ObjectLiteralExpression);
-                case SyntaxKind.BinaryExpression:
-                    return visitBinaryExpression(node as BinaryExpression, noDestructuringValue);
-                case SyntaxKind.VariableDeclaration:
-                    return visitVariableDeclaration(node as VariableDeclaration);
-                case SyntaxKind.ForOfStatement:
-                    return visitForOfStatement(node as ForOfStatement);
-                case SyntaxKind.ForStatement:
-                    return visitForStatement(node as ForStatement);
-                case SyntaxKind.VoidExpression:
-                    return visitVoidExpression(node as VoidExpression);
-                case SyntaxKind.Constructor:
-                    return visitConstructorDeclaration(node as ConstructorDeclaration);
-                case SyntaxKind.MethodDeclaration:
-                    return visitMethodDeclaration(node as MethodDeclaration);
-                case SyntaxKind.GetAccessor:
-                    return visitGetAccessorDeclaration(node as GetAccessorDeclaration);
-                case SyntaxKind.SetAccessor:
-                    return visitSetAccessorDeclaration(node as SetAccessorDeclaration);
-                case SyntaxKind.FunctionDeclaration:
-                    return visitFunctionDeclaration(node as FunctionDeclaration);
-                case SyntaxKind.FunctionExpression:
-                    return visitFunctionExpression(node as FunctionExpression);
-                case SyntaxKind.ArrowFunction:
-                    return visitArrowFunction(node as ArrowFunction);
-                case SyntaxKind.Parameter:
-                    return visitParameter(node as ParameterDeclaration);
-                case SyntaxKind.ExpressionStatement:
-                    return visitExpressionStatement(node as ExpressionStatement);
-                case SyntaxKind.ParenthesizedExpression:
-                    return visitParenthesizedExpression(node as ParenthesizedExpression, noDestructuringValue);
-                default:
-                    return visitEachChild(node, visitor, context);
-            }
-        }
-
-        function chunkObjectLiteralElements(elements: ObjectLiteralElement[]): Expression[] {
-            let chunkObject: (ShorthandPropertyAssignment | PropertyAssignment)[];
-            const objects: Expression[] = [];
-            for (const e of elements) {
-                if (e.kind === SyntaxKind.SpreadAssignment) {
-                    if (chunkObject) {
-                        objects.push(createObjectLiteral(chunkObject));
-                        chunkObject = undefined;
-                    }
-                    const target = (e as SpreadAssignment).expression;
-                    objects.push(visitNode(target, visitor, isExpression));
-                }
-                else {
-                    if (!chunkObject) {
-                        chunkObject = [];
-                    }
-                    if (e.kind === SyntaxKind.PropertyAssignment) {
-                        const p = e as PropertyAssignment;
-                        chunkObject.push(createPropertyAssignment(p.name, visitNode(p.initializer, visitor, isExpression)));
-                    }
-                    else {
-                        chunkObject.push(e as ShorthandPropertyAssignment);
-                    }
-                }
-            }
-            if (chunkObject) {
-                objects.push(createObjectLiteral(chunkObject));
-            }
-
-            return objects;
-        }
-
-        function visitObjectLiteralExpression(node: ObjectLiteralExpression): Expression {
-            if (node.transformFlags & TransformFlags.ContainsObjectSpread) {
-                // spread elements emit like so:
-                // non-spread elements are chunked together into object literals, and then all are passed to __assign:
-                //     { a, ...o, b } => __assign({a}, o, {b});
-                // If the first element is a spread element, then the first argument to __assign is {}:
-                //     { ...o, a, b, ...o2 } => __assign({}, o, {a, b}, o2)
-                const objects = chunkObjectLiteralElements(node.properties);
-                if (objects.length && objects[0].kind !== SyntaxKind.ObjectLiteralExpression) {
-                    objects.unshift(createObjectLiteral());
-                }
-                return createAssignHelper(context, objects);
-            }
-            return visitEachChild(node, visitor, context);
-        }
-
-        function visitExpressionStatement(node: ExpressionStatement): ExpressionStatement {
-            return visitEachChild(node, visitorNoDestructuringValue, context);
-        }
-
-        function visitParenthesizedExpression(node: ParenthesizedExpression, noDestructuringValue: boolean): ParenthesizedExpression {
-            return visitEachChild(node, noDestructuringValue ? visitorNoDestructuringValue : visitor, context);
-        }
-
-        /**
-         * Visits a BinaryExpression that contains a destructuring assignment.
-         *
-         * @param node A BinaryExpression node.
-         */
-        function visitBinaryExpression(node: BinaryExpression, noDestructuringValue: boolean): Expression {
-            if (isDestructuringAssignment(node) && node.left.transformFlags & TransformFlags.ContainsObjectRest) {
-                return flattenDestructuringAssignment(
-                    node,
-                    visitor,
-                    context,
-                    FlattenLevel.ObjectRest,
-                    !noDestructuringValue
-                );
-            }
-            else if (node.operatorToken.kind === SyntaxKind.CommaToken) {
-                return updateBinary(
-                    node,
-                    visitNode(node.left, visitorNoDestructuringValue, isExpression),
-                    visitNode(node.right, noDestructuringValue ? visitorNoDestructuringValue : visitor, isExpression)
-                );
-            }
-            return visitEachChild(node, visitor, context);
-        }
-
-        /**
-         * Visits a VariableDeclaration node with a binding pattern.
-         *
-         * @param node A VariableDeclaration node.
-         */
-        function visitVariableDeclaration(node: VariableDeclaration): VisitResult<VariableDeclaration> {
-            // If we are here it is because the name contains a binding pattern with a rest somewhere in it.
-            if (isBindingPattern(node.name) && node.name.transformFlags & TransformFlags.ContainsObjectRest) {
-                return flattenDestructuringBinding(
-                    node,
-                    visitor,
-                    context,
-                    FlattenLevel.ObjectRest
-                );
-            }
-            return visitEachChild(node, visitor, context);
-        }
-
-        function visitForStatement(node: ForStatement): VisitResult<Statement> {
-            return updateFor(
-                node,
-                visitNode(node.initializer, visitorNoDestructuringValue, isForInitializer),
-                visitNode(node.condition, visitor, isExpression),
-                visitNode(node.incrementor, visitor, isExpression),
-                visitNode(node.statement, visitor, isStatement)
-            );
-        }
-
-        function visitVoidExpression(node: VoidExpression) {
-            return visitEachChild(node, visitorNoDestructuringValue, context);
-        }
-
-        /**
-         * Visits a ForOfStatement and converts it into a ES2015-compatible ForOfStatement.
-         *
-         * @param node A ForOfStatement.
-         */
-        function visitForOfStatement(node: ForOfStatement): VisitResult<Statement> {
-            let leadingStatements: Statement[];
-            let temp: Identifier;
-            const initializer = skipParentheses(node.initializer);
-            if (initializer.transformFlags & TransformFlags.ContainsObjectRest) {
-                if (isVariableDeclarationList(initializer)) {
-                    temp = createTempVariable(/*recordTempVariable*/ undefined);
-                    const firstDeclaration = firstOrUndefined(initializer.declarations);
-                    const declarations = flattenDestructuringBinding(
-                        firstDeclaration,
-                        visitor,
-                        context,
-                        FlattenLevel.ObjectRest,
-                        temp,
-                        /*doNotRecordTempVariablesInLine*/ false,
-                        /*skipInitializer*/ true,
-                    );
-                    if (some(declarations)) {
-                        const statement = createVariableStatement(
-                            /*modifiers*/ undefined,
-                            updateVariableDeclarationList(initializer, declarations),
-                            /*location*/ initializer
-                        );
-                        leadingStatements = append(leadingStatements, statement);
-                    }
-                }
-                else if (isAssignmentPattern(initializer)) {
-                    temp = createTempVariable(/*recordTempVariable*/ undefined);
-                    const expression = flattenDestructuringAssignment(
-                        aggregateTransformFlags(createAssignment(initializer, temp, /*location*/ node.initializer)),
-                        visitor,
-                        context,
-                        FlattenLevel.ObjectRest
-                    );
-                    leadingStatements = append(leadingStatements, createStatement(expression, /*location*/ node.initializer));
-                }
-            }
-            if (temp) {
-                const expression = visitNode(node.expression, visitor, isExpression);
-                const statement = visitNode(node.statement, visitor, isStatement);
-                const block = isBlock(statement)
-                    ? updateBlock(statement, createNodeArray(concatenate(leadingStatements, statement.statements), statement.statements))
-                    : createBlock(append(leadingStatements, statement), statement, /*multiLine*/ true);
-                return updateForOf(
-                    node,
-                    createVariableDeclarationList(
-                        [
-                            createVariableDeclaration(temp, /*type*/ undefined, /*initializer*/ undefined, node.initializer)
-                        ],
-                        node.initializer,
-                        NodeFlags.Let
-                    ),
-                    expression,
-                    block
-                );
-            }
-            return visitEachChild(node, visitor, context);
-        }
-
-        function visitParameter(node: ParameterDeclaration): ParameterDeclaration {
-            if (node.transformFlags & TransformFlags.ContainsObjectRest) {
-                // Binding patterns are converted into a generated name and are
-                // evaluated inside the function body.
-                return updateParameter(
-                    node,
-                    /*decorators*/ undefined,
-                    /*modifiers*/ undefined,
-                    node.dotDotDotToken,
-                    getGeneratedNameForNode(node),
-                    /*type*/ undefined,
-                    visitNode(node.initializer, visitor, isExpression)
-                );
-            }
-            return visitEachChild(node, visitor, context);
-        }
-
-        function visitConstructorDeclaration(node: ConstructorDeclaration) {
-            return updateConstructor(
-                node,
-                /*decorators*/ undefined,
-                node.modifiers,
-                visitParameterList(node.parameters, visitor, context),
-                transformFunctionBody(node)
-            );
-        }
-
-        function visitGetAccessorDeclaration(node: GetAccessorDeclaration) {
-            return updateGetAccessor(
-                node,
-                /*decorators*/ undefined,
-                node.modifiers,
-                visitNode(node.name, visitor, isPropertyName),
-                visitParameterList(node.parameters, visitor, context),
-                /*type*/ undefined,
-                transformFunctionBody(node)
-            );
-        }
-
-        function visitSetAccessorDeclaration(node: SetAccessorDeclaration) {
-            return updateSetAccessor(
-                node,
-                /*decorators*/ undefined,
-                node.modifiers,
-                visitNode(node.name, visitor, isPropertyName),
-                visitParameterList(node.parameters, visitor, context),
-                transformFunctionBody(node)
-            );
-        }
-
-        function visitMethodDeclaration(node: MethodDeclaration) {
-            return updateMethod(
-                node,
-                /*decorators*/ undefined,
-                node.modifiers,
-                visitNode(node.name, visitor, isPropertyName),
-                /*typeParameters*/ undefined,
-                visitParameterList(node.parameters, visitor, context),
-                /*type*/ undefined,
-                transformFunctionBody(node)
-            );
-        }
-
-        function visitFunctionDeclaration(node: FunctionDeclaration) {
-            return updateFunctionDeclaration(
-                node,
-                /*decorators*/ undefined,
-                node.modifiers,
-                node.name,
-                /*typeParameters*/ undefined,
-                visitParameterList(node.parameters, visitor, context),
-                /*type*/ undefined,
-                transformFunctionBody(node)
-            );
-        }
-
-        function visitArrowFunction(node: ArrowFunction) {
-            return updateArrowFunction(
-                node,
-                node.modifiers,
-                /*typeParameters*/ undefined,
-                visitParameterList(node.parameters, visitor, context),
-                /*type*/ undefined,
-                transformFunctionBody(node)
-            );
-        }
-
-        function visitFunctionExpression(node: FunctionExpression) {
-            return updateFunctionExpression(
-                node,
-                node.modifiers,
-                node.name,
-                /*typeParameters*/ undefined,
-                visitParameterList(node.parameters, visitor, context),
-                /*type*/ undefined,
-                transformFunctionBody(node)
-            );
-        }
-
-        function transformFunctionBody(node: FunctionDeclaration | FunctionExpression | ConstructorDeclaration | MethodDeclaration | AccessorDeclaration): FunctionBody;
-        function transformFunctionBody(node: ArrowFunction): ConciseBody;
-        function transformFunctionBody(node: FunctionLikeDeclaration): ConciseBody {
-            resumeLexicalEnvironment();
-            let leadingStatements: Statement[];
-            for (const parameter of node.parameters) {
-                if (parameter.transformFlags & TransformFlags.ContainsObjectRest) {
-                    const temp = getGeneratedNameForNode(parameter);
-                    const declarations = flattenDestructuringBinding(
-                        parameter,
-                        visitor,
-                        context,
-                        FlattenLevel.ObjectRest,
-                        temp,
-                        /*doNotRecordTempVariablesInLine*/ false,
-                        /*skipInitializer*/ true,
-                    );
-                    if (some(declarations)) {
-                        const statement = createVariableStatement(
-                            /*modifiers*/ undefined,
-                            createVariableDeclarationList(
-                                declarations
-                            )
-                        );
-                        setEmitFlags(statement, EmitFlags.CustomPrologue);
-                        leadingStatements = append(leadingStatements, statement);
-                    }
-                }
-            }
-            const body = visitNode(node.body, visitor, isConciseBody);
-            const trailingStatements = endLexicalEnvironment();
-            if (some(leadingStatements) || some(trailingStatements)) {
-                const block = convertToFunctionBody(body, /*multiLine*/ true);
-                return updateBlock(block, createNodeArray(concatenate(concatenate(leadingStatements, block.statements), trailingStatements), block.statements));
-            }
-            return body;
-        }
-    }
-
-    const assignHelper: EmitHelper = {
-        name: "typescript:assign",
-        scoped: false,
-        priority: 1,
-        text: `
-            var __assign = (this && this.__assign) || Object.assign || function(t) {
-                for (var s, i = 1, n = arguments.length; i < n; i++) {
-                    s = arguments[i];
-                    for (var p in s) if (Object.prototype.hasOwnProperty.call(s, p))
-                        t[p] = s[p];
-                    if (typeof Object.getOwnPropertySymbols === "function")
-                        for (var i = 0, p = Object.getOwnPropertySymbols(s); i < p.length; i++)
-                            t[p[i]] = s[p[i]];
-                }
-                return t;
-            };`
-    };
-
-    export function createAssignHelper(context: TransformationContext, attributesSegments: Expression[]) {
-        context.requestEmitHelper(assignHelper);
-        return createCall(
-            getHelperName("__assign"),
-            /*typeArguments*/ undefined,
-            attributesSegments
-        );
-    }
-}
+/// <reference path="../factory.ts" />
+/// <reference path="../visitor.ts" />
+
+/*@internal*/
+namespace ts {
+    export function transformESNext(context: TransformationContext) {
+        const {
+            resumeLexicalEnvironment,
+            endLexicalEnvironment
+        } = context;
+        return transformSourceFile;
+
+        function transformSourceFile(node: SourceFile) {
+            if (isDeclarationFile(node)) {
+                return node;
+            }
+
+            const visited = visitEachChild(node, visitor, context);
+            addEmitHelpers(visited, context.readEmitHelpers());
+            return visited;
+        }
+
+        function visitor(node: Node): VisitResult<Node> {
+            return visitorWorker(node, /*noDestructuringValue*/ false);
+        }
+
+        function visitorNoDestructuringValue(node: Node): VisitResult<Node> {
+            return visitorWorker(node, /*noDestructuringValue*/ true);
+        }
+
+        function visitorWorker(node: Node, noDestructuringValue: boolean): VisitResult<Node> {
+            if ((node.transformFlags & TransformFlags.ContainsESNext) === 0) {
+                return node;
+            }
+
+            switch (node.kind) {
+                case SyntaxKind.ObjectLiteralExpression:
+                    return visitObjectLiteralExpression(node as ObjectLiteralExpression);
+                case SyntaxKind.BinaryExpression:
+                    return visitBinaryExpression(node as BinaryExpression, noDestructuringValue);
+                case SyntaxKind.VariableDeclaration:
+                    return visitVariableDeclaration(node as VariableDeclaration);
+                case SyntaxKind.ForOfStatement:
+                    return visitForOfStatement(node as ForOfStatement);
+                case SyntaxKind.ForStatement:
+                    return visitForStatement(node as ForStatement);
+                case SyntaxKind.VoidExpression:
+                    return visitVoidExpression(node as VoidExpression);
+                case SyntaxKind.Constructor:
+                    return visitConstructorDeclaration(node as ConstructorDeclaration);
+                case SyntaxKind.MethodDeclaration:
+                    return visitMethodDeclaration(node as MethodDeclaration);
+                case SyntaxKind.GetAccessor:
+                    return visitGetAccessorDeclaration(node as GetAccessorDeclaration);
+                case SyntaxKind.SetAccessor:
+                    return visitSetAccessorDeclaration(node as SetAccessorDeclaration);
+                case SyntaxKind.FunctionDeclaration:
+                    return visitFunctionDeclaration(node as FunctionDeclaration);
+                case SyntaxKind.FunctionExpression:
+                    return visitFunctionExpression(node as FunctionExpression);
+                case SyntaxKind.ArrowFunction:
+                    return visitArrowFunction(node as ArrowFunction);
+                case SyntaxKind.Parameter:
+                    return visitParameter(node as ParameterDeclaration);
+                case SyntaxKind.ExpressionStatement:
+                    return visitExpressionStatement(node as ExpressionStatement);
+                case SyntaxKind.ParenthesizedExpression:
+                    return visitParenthesizedExpression(node as ParenthesizedExpression, noDestructuringValue);
+                default:
+                    return visitEachChild(node, visitor, context);
+            }
+        }
+
+        function chunkObjectLiteralElements(elements: ObjectLiteralElement[]): Expression[] {
+            let chunkObject: (ShorthandPropertyAssignment | PropertyAssignment)[];
+            const objects: Expression[] = [];
+            for (const e of elements) {
+                if (e.kind === SyntaxKind.SpreadAssignment) {
+                    if (chunkObject) {
+                        objects.push(createObjectLiteral(chunkObject));
+                        chunkObject = undefined;
+                    }
+                    const target = (e as SpreadAssignment).expression;
+                    objects.push(visitNode(target, visitor, isExpression));
+                }
+                else {
+                    if (!chunkObject) {
+                        chunkObject = [];
+                    }
+                    if (e.kind === SyntaxKind.PropertyAssignment) {
+                        const p = e as PropertyAssignment;
+                        chunkObject.push(createPropertyAssignment(p.name, visitNode(p.initializer, visitor, isExpression)));
+                    }
+                    else {
+                        chunkObject.push(e as ShorthandPropertyAssignment);
+                    }
+                }
+            }
+            if (chunkObject) {
+                objects.push(createObjectLiteral(chunkObject));
+            }
+
+            return objects;
+        }
+
+        function visitObjectLiteralExpression(node: ObjectLiteralExpression): Expression {
+            if (node.transformFlags & TransformFlags.ContainsObjectSpread) {
+                // spread elements emit like so:
+                // non-spread elements are chunked together into object literals, and then all are passed to __assign:
+                //     { a, ...o, b } => __assign({a}, o, {b});
+                // If the first element is a spread element, then the first argument to __assign is {}:
+                //     { ...o, a, b, ...o2 } => __assign({}, o, {a, b}, o2)
+                const objects = chunkObjectLiteralElements(node.properties);
+                if (objects.length && objects[0].kind !== SyntaxKind.ObjectLiteralExpression) {
+                    objects.unshift(createObjectLiteral());
+                }
+                return createAssignHelper(context, objects);
+            }
+            return visitEachChild(node, visitor, context);
+        }
+
+        function visitExpressionStatement(node: ExpressionStatement): ExpressionStatement {
+            return visitEachChild(node, visitorNoDestructuringValue, context);
+        }
+
+        function visitParenthesizedExpression(node: ParenthesizedExpression, noDestructuringValue: boolean): ParenthesizedExpression {
+            return visitEachChild(node, noDestructuringValue ? visitorNoDestructuringValue : visitor, context);
+        }
+
+        /**
+         * Visits a BinaryExpression that contains a destructuring assignment.
+         *
+         * @param node A BinaryExpression node.
+         */
+        function visitBinaryExpression(node: BinaryExpression, noDestructuringValue: boolean): Expression {
+            if (isDestructuringAssignment(node) && node.left.transformFlags & TransformFlags.ContainsObjectRest) {
+                return flattenDestructuringAssignment(
+                    node,
+                    visitor,
+                    context,
+                    FlattenLevel.ObjectRest,
+                    !noDestructuringValue
+                );
+            }
+            else if (node.operatorToken.kind === SyntaxKind.CommaToken) {
+                return updateBinary(
+                    node,
+                    visitNode(node.left, visitorNoDestructuringValue, isExpression),
+                    visitNode(node.right, noDestructuringValue ? visitorNoDestructuringValue : visitor, isExpression)
+                );
+            }
+            return visitEachChild(node, visitor, context);
+        }
+
+        /**
+         * Visits a VariableDeclaration node with a binding pattern.
+         *
+         * @param node A VariableDeclaration node.
+         */
+        function visitVariableDeclaration(node: VariableDeclaration): VisitResult<VariableDeclaration> {
+            // If we are here it is because the name contains a binding pattern with a rest somewhere in it.
+            if (isBindingPattern(node.name) && node.name.transformFlags & TransformFlags.ContainsObjectRest) {
+                return flattenDestructuringBinding(
+                    node,
+                    visitor,
+                    context,
+                    FlattenLevel.ObjectRest
+                );
+            }
+            return visitEachChild(node, visitor, context);
+        }
+
+        function visitForStatement(node: ForStatement): VisitResult<Statement> {
+            return updateFor(
+                node,
+                visitNode(node.initializer, visitorNoDestructuringValue, isForInitializer),
+                visitNode(node.condition, visitor, isExpression),
+                visitNode(node.incrementor, visitor, isExpression),
+                visitNode(node.statement, visitor, isStatement)
+            );
+        }
+
+        function visitVoidExpression(node: VoidExpression) {
+            return visitEachChild(node, visitorNoDestructuringValue, context);
+        }
+
+        /**
+         * Visits a ForOfStatement and converts it into a ES2015-compatible ForOfStatement.
+         *
+         * @param node A ForOfStatement.
+         */
+        function visitForOfStatement(node: ForOfStatement): VisitResult<Statement> {
+            let leadingStatements: Statement[];
+            let temp: Identifier;
+            const initializer = skipParentheses(node.initializer);
+            if (initializer.transformFlags & TransformFlags.ContainsObjectRest) {
+                if (isVariableDeclarationList(initializer)) {
+                    temp = createTempVariable(/*recordTempVariable*/ undefined);
+                    const firstDeclaration = firstOrUndefined(initializer.declarations);
+                    const declarations = flattenDestructuringBinding(
+                        firstDeclaration,
+                        visitor,
+                        context,
+                        FlattenLevel.ObjectRest,
+                        temp,
+                        /*doNotRecordTempVariablesInLine*/ false,
+                        /*skipInitializer*/ true,
+                    );
+                    if (some(declarations)) {
+                        const statement = createVariableStatement(
+                            /*modifiers*/ undefined,
+                            updateVariableDeclarationList(initializer, declarations),
+                            /*location*/ initializer
+                        );
+                        leadingStatements = append(leadingStatements, statement);
+                    }
+                }
+                else if (isAssignmentPattern(initializer)) {
+                    temp = createTempVariable(/*recordTempVariable*/ undefined);
+                    const expression = flattenDestructuringAssignment(
+                        aggregateTransformFlags(createAssignment(initializer, temp, /*location*/ node.initializer)),
+                        visitor,
+                        context,
+                        FlattenLevel.ObjectRest
+                    );
+                    leadingStatements = append(leadingStatements, createStatement(expression, /*location*/ node.initializer));
+                }
+            }
+            if (temp) {
+                const expression = visitNode(node.expression, visitor, isExpression);
+                const statement = visitNode(node.statement, visitor, isStatement);
+                const block = isBlock(statement)
+                    ? updateBlock(statement, createNodeArray(concatenate(leadingStatements, statement.statements), statement.statements))
+                    : createBlock(append(leadingStatements, statement), statement, /*multiLine*/ true);
+                return updateForOf(
+                    node,
+                    createVariableDeclarationList(
+                        [
+                            createVariableDeclaration(temp, /*type*/ undefined, /*initializer*/ undefined, node.initializer)
+                        ],
+                        node.initializer,
+                        NodeFlags.Let
+                    ),
+                    expression,
+                    block
+                );
+            }
+            return visitEachChild(node, visitor, context);
+        }
+
+        function visitParameter(node: ParameterDeclaration): ParameterDeclaration {
+            if (node.transformFlags & TransformFlags.ContainsObjectRest) {
+                // Binding patterns are converted into a generated name and are
+                // evaluated inside the function body.
+                return updateParameter(
+                    node,
+                    /*decorators*/ undefined,
+                    /*modifiers*/ undefined,
+                    node.dotDotDotToken,
+                    getGeneratedNameForNode(node),
+                    /*type*/ undefined,
+                    visitNode(node.initializer, visitor, isExpression)
+                );
+            }
+            return visitEachChild(node, visitor, context);
+        }
+
+        function visitConstructorDeclaration(node: ConstructorDeclaration) {
+            return updateConstructor(
+                node,
+                /*decorators*/ undefined,
+                node.modifiers,
+                visitParameterList(node.parameters, visitor, context),
+                transformFunctionBody(node)
+            );
+        }
+
+        function visitGetAccessorDeclaration(node: GetAccessorDeclaration) {
+            return updateGetAccessor(
+                node,
+                /*decorators*/ undefined,
+                node.modifiers,
+                visitNode(node.name, visitor, isPropertyName),
+                visitParameterList(node.parameters, visitor, context),
+                /*type*/ undefined,
+                transformFunctionBody(node)
+            );
+        }
+
+        function visitSetAccessorDeclaration(node: SetAccessorDeclaration) {
+            return updateSetAccessor(
+                node,
+                /*decorators*/ undefined,
+                node.modifiers,
+                visitNode(node.name, visitor, isPropertyName),
+                visitParameterList(node.parameters, visitor, context),
+                transformFunctionBody(node)
+            );
+        }
+
+        function visitMethodDeclaration(node: MethodDeclaration) {
+            return updateMethod(
+                node,
+                /*decorators*/ undefined,
+                node.modifiers,
+                visitNode(node.name, visitor, isPropertyName),
+                /*typeParameters*/ undefined,
+                visitParameterList(node.parameters, visitor, context),
+                /*type*/ undefined,
+                transformFunctionBody(node)
+            );
+        }
+
+        function visitFunctionDeclaration(node: FunctionDeclaration) {
+            return updateFunctionDeclaration(
+                node,
+                /*decorators*/ undefined,
+                node.modifiers,
+                node.name,
+                /*typeParameters*/ undefined,
+                visitParameterList(node.parameters, visitor, context),
+                /*type*/ undefined,
+                transformFunctionBody(node)
+            );
+        }
+
+        function visitArrowFunction(node: ArrowFunction) {
+            return updateArrowFunction(
+                node,
+                node.modifiers,
+                /*typeParameters*/ undefined,
+                visitParameterList(node.parameters, visitor, context),
+                /*type*/ undefined,
+                transformFunctionBody(node)
+            );
+        }
+
+        function visitFunctionExpression(node: FunctionExpression) {
+            return updateFunctionExpression(
+                node,
+                node.modifiers,
+                node.name,
+                /*typeParameters*/ undefined,
+                visitParameterList(node.parameters, visitor, context),
+                /*type*/ undefined,
+                transformFunctionBody(node)
+            );
+        }
+
+        function transformFunctionBody(node: FunctionDeclaration | FunctionExpression | ConstructorDeclaration | MethodDeclaration | AccessorDeclaration): FunctionBody;
+        function transformFunctionBody(node: ArrowFunction): ConciseBody;
+        function transformFunctionBody(node: FunctionLikeDeclaration): ConciseBody {
+            resumeLexicalEnvironment();
+            let leadingStatements: Statement[];
+            for (const parameter of node.parameters) {
+                if (parameter.transformFlags & TransformFlags.ContainsObjectRest) {
+                    const temp = getGeneratedNameForNode(parameter);
+                    const declarations = flattenDestructuringBinding(
+                        parameter,
+                        visitor,
+                        context,
+                        FlattenLevel.ObjectRest,
+                        temp,
+                        /*doNotRecordTempVariablesInLine*/ false,
+                        /*skipInitializer*/ true,
+                    );
+                    if (some(declarations)) {
+                        const statement = createVariableStatement(
+                            /*modifiers*/ undefined,
+                            createVariableDeclarationList(
+                                declarations
+                            )
+                        );
+                        setEmitFlags(statement, EmitFlags.CustomPrologue);
+                        leadingStatements = append(leadingStatements, statement);
+                    }
+                }
+            }
+            const body = visitNode(node.body, visitor, isConciseBody);
+            const trailingStatements = endLexicalEnvironment();
+            if (some(leadingStatements) || some(trailingStatements)) {
+                const block = convertToFunctionBody(body, /*multiLine*/ true);
+                return updateBlock(block, createNodeArray(concatenate(concatenate(leadingStatements, block.statements), trailingStatements), block.statements));
+            }
+            return body;
+        }
+    }
+
+    const assignHelper: EmitHelper = {
+        name: "typescript:assign",
+        scoped: false,
+        priority: 1,
+        text: `
+            var __assign = (this && this.__assign) || Object.assign || function(t) {
+                for (var s, i = 1, n = arguments.length; i < n; i++) {
+                    s = arguments[i];
+                    for (var p in s) if (Object.prototype.hasOwnProperty.call(s, p))
+                        t[p] = s[p];
+                    if (typeof Object.getOwnPropertySymbols === "function")
+                        for (var i = 0, p = Object.getOwnPropertySymbols(s); i < p.length; i++)
+                            t[p[i]] = s[p[i]];
+                }
+                return t;
+            };`
+    };
+
+    export function createAssignHelper(context: TransformationContext, attributesSegments: Expression[]) {
+        context.requestEmitHelper(assignHelper);
+        return createCall(
+            getHelperName("__assign"),
+            /*typeArguments*/ undefined,
+            attributesSegments
+        );
+    }
+}