/* @internal */
namespace ts.GoToDefinition {
    export function getDefinitionAtPosition(program: Program, sourceFile: SourceFile, position: number): DefinitionInfo[] {
        /// Triple slash reference comments
        const comment = findReferenceInPosition(sourceFile.referencedFiles, position);
        if (comment) {
            const referenceFile = tryResolveScriptReference(program, sourceFile, comment);
            if (referenceFile) {
                return [getDefinitionInfoForFileReference(comment.fileName, referenceFile.fileName)];
            }
            return undefined;
        }

        // Type reference directives
        const typeReferenceDirective = findReferenceInPosition(sourceFile.typeReferenceDirectives, position);
        if (typeReferenceDirective) {
            const referenceFile = program.getResolvedTypeReferenceDirectives().get(typeReferenceDirective.fileName);
            return referenceFile && referenceFile.resolvedFileName &&
                [getDefinitionInfoForFileReference(typeReferenceDirective.fileName, referenceFile.resolvedFileName)];
        }

        const node = getTouchingPropertyName(sourceFile, position);
        if (node === sourceFile) {
            return undefined;
        }

        // Labels
        if (isJumpStatementTarget(node)) {
            const labelName = (<Identifier>node).text;
            const label = getTargetLabel((<BreakOrContinueStatement>node.parent), (<Identifier>node).text);
            return label ? [createDefinitionInfoFromName(label, ScriptElementKind.label, labelName, /*containerName*/ undefined)] : undefined;
        }

        const typeChecker = program.getTypeChecker();

        const calledDeclaration = tryGetSignatureDeclaration(typeChecker, node);
        if (calledDeclaration) {
            return [createDefinitionFromSignatureDeclaration(typeChecker, calledDeclaration)];
        }

        let symbol = typeChecker.getSymbolAtLocation(node);

        // Could not find a symbol e.g. node is string or number keyword,
        // or the symbol was an internal symbol and does not have a declaration e.g. undefined symbol
        if (!symbol) {
            return undefined;
        }

        // If this is an alias, and the request came at the declaration location
        // get the aliased symbol instead. This allows for goto def on an import e.g.
        //   import {A, B} from "mod";
        // to jump to the implementation directly.
        if (symbol.flags & SymbolFlags.Alias) {
            const declaration = symbol.declarations[0];

            // Go to the original declaration for cases:
            //
            //   (1) when the aliased symbol was declared in the location(parent).
            //   (2) when the aliased symbol is originating from a named import.
            //
            if (node.kind === SyntaxKind.Identifier &&
                (node.parent === declaration ||
                (declaration.kind === SyntaxKind.ImportSpecifier && declaration.parent && declaration.parent.kind === SyntaxKind.NamedImports))) {

                symbol = typeChecker.getAliasedSymbol(symbol);
            }
        }

        // Because name in short-hand property assignment has two different meanings: property name and property value,
        // using go-to-definition at such position should go to the variable declaration of the property value rather than
        // go to the declaration of the property name (in this case stay at the same position). However, if go-to-definition
        // is performed at the location of property access, we would like to go to definition of the property in the short-hand
        // assignment. This case and others are handled by the following code.
        if (node.parent.kind === SyntaxKind.ShorthandPropertyAssignment) {
            const shorthandSymbol = typeChecker.getShorthandAssignmentValueSymbol(symbol.valueDeclaration);
            if (!shorthandSymbol) {
                return [];
            }

            const shorthandDeclarations = shorthandSymbol.getDeclarations();
            const shorthandSymbolKind = SymbolDisplay.getSymbolKind(typeChecker, shorthandSymbol, node);
            const shorthandSymbolName = typeChecker.symbolToString(shorthandSymbol);
            const shorthandContainerName = typeChecker.symbolToString(symbol.parent, node);
            return map(shorthandDeclarations,
                declaration => createDefinitionInfo(declaration, shorthandSymbolKind, shorthandSymbolName, shorthandContainerName));
        }

        if (isJsxOpeningLikeElement(node.parent)) {
            // For JSX opening-like element, the tag can be resolved either as stateful component (e.g class) or stateless function component.
            // Because if it is a stateless function component with an error while trying to resolve the signature, we don't want to return all
            // possible overloads but just the first one.
            // For example:
            //      /*firstSource*/declare function MainButton(buttonProps: ButtonProps): JSX.Element;
            //      /*secondSource*/declare function MainButton(linkProps: LinkProps): JSX.Element;
            //      /*thirdSource*/declare function MainButton(props: ButtonProps | LinkProps): JSX.Element;
            //      let opt = <Main/*firstTarget*/Button />;  // We get undefined for resolved signature indicating an error, then just return the first declaration
            const {symbolName, symbolKind, containerName}  = getSymbolInfo(typeChecker, symbol, node);
            return [createDefinitionInfo(symbol.valueDeclaration, symbolKind, symbolName, containerName)];
        }

        // If the current location we want to find its definition is in an object literal, try to get the contextual type for the
        // object literal, lookup the property symbol in the contextual type, and use this for goto-definition.
        // For example
        //      interface Props{
        //          /*first*/prop1: number
        //          prop2: boolean
        //      }
        //      function Foo(arg: Props) {}
        //      Foo( { pr/*1*/op1: 10, prop2: true })
        const element = getContainingObjectLiteralElement(node);
        if (element) {
            if (typeChecker.getContextualType(element.parent as Expression)) {
                const result: DefinitionInfo[] = [];
                const propertySymbols = getPropertySymbolsFromContextualType(typeChecker, element);
                for (const propertySymbol of propertySymbols) {
                    result.push(...getDefinitionFromSymbol(typeChecker, propertySymbol, node));
                }
                return result;
            }
        }
        return getDefinitionFromSymbol(typeChecker, symbol, node);
    }

    /// Goto type
    export function getTypeDefinitionAtPosition(typeChecker: TypeChecker, sourceFile: SourceFile, position: number): DefinitionInfo[] {
        const node = getTouchingPropertyName(sourceFile, position);
        if (node === sourceFile) {
            return undefined;
        }

        const symbol = typeChecker.getSymbolAtLocation(node);
        if (!symbol) {
            return undefined;
        }

        const type = typeChecker.getTypeOfSymbolAtLocation(symbol, node);
        if (!type) {
            return undefined;
        }

        if (type.flags & TypeFlags.Union && !(type.flags & TypeFlags.Enum)) {
            const result: DefinitionInfo[] = [];
            forEach((<UnionType>type).types, t => {
                if (t.symbol) {
                    addRange(/*to*/ result, /*from*/ getDefinitionFromSymbol(typeChecker, t.symbol, node));
                }
            });
            return result;
        }

        if (!type.symbol) {
            return undefined;
        }

        return getDefinitionFromSymbol(typeChecker, type.symbol, node);
    }

    function getDefinitionFromSymbol(typeChecker: TypeChecker, symbol: Symbol, node: Node): DefinitionInfo[] {
        const result: DefinitionInfo[] = [];
        const declarations = symbol.getDeclarations();
        const { symbolName, symbolKind, containerName } = getSymbolInfo(typeChecker, symbol, node);

        if (!tryAddConstructSignature(symbol, node, symbolKind, symbolName, containerName, result) &&
            !tryAddCallSignature(symbol, node, symbolKind, symbolName, containerName, result)) {
            // Just add all the declarations.
            forEach(declarations, declaration => {
                result.push(createDefinitionInfo(declaration, symbolKind, symbolName, containerName));
            });
        }

        return result;

        function tryAddConstructSignature(symbol: Symbol, location: Node, symbolKind: string, symbolName: string, containerName: string, result: DefinitionInfo[]) {
            // Applicable only if we are in a new expression, or we are on a constructor declaration
            // and in either case the symbol has a construct signature definition, i.e. class
            if (isNewExpressionTarget(location) || location.kind === SyntaxKind.ConstructorKeyword) {
                if (symbol.flags & SymbolFlags.Class) {
                    // Find the first class-like declaration and try to get the construct signature.
                    for (const declaration of symbol.getDeclarations()) {
                        if (isClassLike(declaration)) {
                            return tryAddSignature(declaration.members,
                                                    /*selectConstructors*/ true,
                                                    symbolKind,
                                                    symbolName,
                                                    containerName,
                                                    result);
                        }
                    }

                    Debug.fail("Expected declaration to have at least one class-like declaration");
                }
            }
            return false;
        }

        function tryAddCallSignature(symbol: Symbol, location: Node, symbolKind: string, symbolName: string, containerName: string, result: DefinitionInfo[]) {
            if (isCallExpressionTarget(location) || isNewExpressionTarget(location) || isNameOfFunctionDeclaration(location)) {
                return tryAddSignature(symbol.declarations, /*selectConstructors*/ false, symbolKind, symbolName, containerName, result);
            }
            return false;
        }

        function tryAddSignature(signatureDeclarations: Declaration[], selectConstructors: boolean, symbolKind: string, symbolName: string, containerName: string, result: DefinitionInfo[]) {
            const declarations: Declaration[] = [];
            let definition: Declaration | undefined;

            for (const d of signatureDeclarations) {
                if (selectConstructors ? d.kind === SyntaxKind.Constructor : isSignatureDeclaration(d)) {
                    declarations.push(d);
                    if ((<FunctionLikeDeclaration>d).body) definition = d;
                }
            }

            if (declarations.length) {
                result.push(createDefinitionInfo(definition || lastOrUndefined(declarations), symbolKind, symbolName, containerName));
                return true;
            }
            return false;
        }
    }

    function isSignatureDeclaration(node: Node): boolean {
        switch (node.kind) {
            case ts.SyntaxKind.Constructor:
            case ts.SyntaxKind.FunctionDeclaration:
            case ts.SyntaxKind.MethodDeclaration:
            case ts.SyntaxKind.MethodSignature:
                return true;
            default:
                return false;
        }
    }

    /** Creates a DefinitionInfo from a Declaration, using the declaration's name if possible. */
    function createDefinitionInfo(node: Declaration, symbolKind: string, symbolName: string, containerName: string): DefinitionInfo {
        return createDefinitionInfoFromName(node.name || node, symbolKind, symbolName, containerName);
    }

    /** Creates a DefinitionInfo directly from the name of a declaration. */
    function createDefinitionInfoFromName(name: Node, symbolKind: string, symbolName: string, containerName: string): DefinitionInfo {
        const sourceFile = name.getSourceFile();
        return {
            fileName: sourceFile.fileName,
            textSpan: createTextSpanFromNode(name, sourceFile),
            kind: symbolKind,
            name: symbolName,
            containerKind: undefined,
            containerName
        };
    }

    function getSymbolInfo(typeChecker: TypeChecker, symbol: Symbol, node: Node) {
        return {
            symbolName: typeChecker.symbolToString(symbol), // Do not get scoped name, just the name of the symbol
            symbolKind: SymbolDisplay.getSymbolKind(typeChecker, symbol, node),
            containerName: symbol.parent ? typeChecker.symbolToString(symbol.parent, node) : ""
        };
    }

    function createDefinitionFromSignatureDeclaration(typeChecker: TypeChecker, decl: SignatureDeclaration): DefinitionInfo {
        const { symbolName, symbolKind, containerName } = getSymbolInfo(typeChecker, decl.symbol, decl);
        return createDefinitionInfo(decl, symbolKind, symbolName, containerName);
    }

    function findReferenceInPosition(refs: FileReference[], pos: number): FileReference {
        for (const ref of refs) {
            if (ref.pos <= pos && pos < ref.end) {
                return ref;
            }
        }
        return undefined;
    }

    function getDefinitionInfoForFileReference(name: string, targetFileName: string): DefinitionInfo {
        return {
            fileName: targetFileName,
            textSpan: createTextSpanFromBounds(0, 0),
            kind: ScriptElementKind.scriptElement,
            name: name,
            containerName: undefined,
            containerKind: undefined
        };
    }

    /** Returns a CallLikeExpression where `node` is the target being invoked. */
    function getAncestorCallLikeExpression(node: Node): CallLikeExpression | undefined {
        const target = climbPastManyPropertyAccesses(node);
        const callLike = target.parent;
        return callLike && isCallLikeExpression(callLike) && getInvokedExpression(callLike) === target && callLike;
    }

    function climbPastManyPropertyAccesses(node: Node): Node {
        return isRightSideOfPropertyAccess(node) ? climbPastManyPropertyAccesses(node.parent) : node;
    }

    function tryGetSignatureDeclaration(typeChecker: TypeChecker, node: Node): SignatureDeclaration | undefined {
        const callLike = getAncestorCallLikeExpression(node);
<<<<<<< HEAD
        if (callLike) {
            const resolvedSignature = typeChecker.getResolvedSignature(callLike);
            // We have to check that resolvedSignature is not undefined because in the case of JSX opening-like element,
            // it may not be a stateless function component which then will cause getResolvedSignature to return undefined.
            return resolvedSignature && resolvedSignature.declaration;
        }
=======
        const decl = callLike && typeChecker.getResolvedSignature(callLike).declaration;
        if (decl && isSignatureDeclaration(decl)) {
            return decl;
        }
        // Don't go to a function type, go to the value having that type.
        return undefined;
>>>>>>> feb08b8b
    }
}
<|MERGE_RESOLUTION|>--- conflicted
+++ resolved
@@ -1,314 +1,310 @@
-/* @internal */
-namespace ts.GoToDefinition {
-    export function getDefinitionAtPosition(program: Program, sourceFile: SourceFile, position: number): DefinitionInfo[] {
-        /// Triple slash reference comments
-        const comment = findReferenceInPosition(sourceFile.referencedFiles, position);
-        if (comment) {
-            const referenceFile = tryResolveScriptReference(program, sourceFile, comment);
-            if (referenceFile) {
-                return [getDefinitionInfoForFileReference(comment.fileName, referenceFile.fileName)];
-            }
-            return undefined;
-        }
-
-        // Type reference directives
-        const typeReferenceDirective = findReferenceInPosition(sourceFile.typeReferenceDirectives, position);
-        if (typeReferenceDirective) {
-            const referenceFile = program.getResolvedTypeReferenceDirectives().get(typeReferenceDirective.fileName);
-            return referenceFile && referenceFile.resolvedFileName &&
-                [getDefinitionInfoForFileReference(typeReferenceDirective.fileName, referenceFile.resolvedFileName)];
-        }
-
-        const node = getTouchingPropertyName(sourceFile, position);
-        if (node === sourceFile) {
-            return undefined;
-        }
-
-        // Labels
-        if (isJumpStatementTarget(node)) {
-            const labelName = (<Identifier>node).text;
-            const label = getTargetLabel((<BreakOrContinueStatement>node.parent), (<Identifier>node).text);
-            return label ? [createDefinitionInfoFromName(label, ScriptElementKind.label, labelName, /*containerName*/ undefined)] : undefined;
-        }
-
-        const typeChecker = program.getTypeChecker();
-
-        const calledDeclaration = tryGetSignatureDeclaration(typeChecker, node);
-        if (calledDeclaration) {
-            return [createDefinitionFromSignatureDeclaration(typeChecker, calledDeclaration)];
-        }
-
-        let symbol = typeChecker.getSymbolAtLocation(node);
-
-        // Could not find a symbol e.g. node is string or number keyword,
-        // or the symbol was an internal symbol and does not have a declaration e.g. undefined symbol
-        if (!symbol) {
-            return undefined;
-        }
-
-        // If this is an alias, and the request came at the declaration location
-        // get the aliased symbol instead. This allows for goto def on an import e.g.
-        //   import {A, B} from "mod";
-        // to jump to the implementation directly.
-        if (symbol.flags & SymbolFlags.Alias) {
-            const declaration = symbol.declarations[0];
-
-            // Go to the original declaration for cases:
-            //
-            //   (1) when the aliased symbol was declared in the location(parent).
-            //   (2) when the aliased symbol is originating from a named import.
-            //
-            if (node.kind === SyntaxKind.Identifier &&
-                (node.parent === declaration ||
-                (declaration.kind === SyntaxKind.ImportSpecifier && declaration.parent && declaration.parent.kind === SyntaxKind.NamedImports))) {
-
-                symbol = typeChecker.getAliasedSymbol(symbol);
-            }
-        }
-
-        // Because name in short-hand property assignment has two different meanings: property name and property value,
-        // using go-to-definition at such position should go to the variable declaration of the property value rather than
-        // go to the declaration of the property name (in this case stay at the same position). However, if go-to-definition
-        // is performed at the location of property access, we would like to go to definition of the property in the short-hand
-        // assignment. This case and others are handled by the following code.
-        if (node.parent.kind === SyntaxKind.ShorthandPropertyAssignment) {
-            const shorthandSymbol = typeChecker.getShorthandAssignmentValueSymbol(symbol.valueDeclaration);
-            if (!shorthandSymbol) {
-                return [];
-            }
-
-            const shorthandDeclarations = shorthandSymbol.getDeclarations();
-            const shorthandSymbolKind = SymbolDisplay.getSymbolKind(typeChecker, shorthandSymbol, node);
-            const shorthandSymbolName = typeChecker.symbolToString(shorthandSymbol);
-            const shorthandContainerName = typeChecker.symbolToString(symbol.parent, node);
-            return map(shorthandDeclarations,
-                declaration => createDefinitionInfo(declaration, shorthandSymbolKind, shorthandSymbolName, shorthandContainerName));
-        }
-
-        if (isJsxOpeningLikeElement(node.parent)) {
-            // For JSX opening-like element, the tag can be resolved either as stateful component (e.g class) or stateless function component.
-            // Because if it is a stateless function component with an error while trying to resolve the signature, we don't want to return all
-            // possible overloads but just the first one.
-            // For example:
-            //      /*firstSource*/declare function MainButton(buttonProps: ButtonProps): JSX.Element;
-            //      /*secondSource*/declare function MainButton(linkProps: LinkProps): JSX.Element;
-            //      /*thirdSource*/declare function MainButton(props: ButtonProps | LinkProps): JSX.Element;
-            //      let opt = <Main/*firstTarget*/Button />;  // We get undefined for resolved signature indicating an error, then just return the first declaration
-            const {symbolName, symbolKind, containerName}  = getSymbolInfo(typeChecker, symbol, node);
-            return [createDefinitionInfo(symbol.valueDeclaration, symbolKind, symbolName, containerName)];
-        }
-
-        // If the current location we want to find its definition is in an object literal, try to get the contextual type for the
-        // object literal, lookup the property symbol in the contextual type, and use this for goto-definition.
-        // For example
-        //      interface Props{
-        //          /*first*/prop1: number
-        //          prop2: boolean
-        //      }
-        //      function Foo(arg: Props) {}
-        //      Foo( { pr/*1*/op1: 10, prop2: true })
-        const element = getContainingObjectLiteralElement(node);
-        if (element) {
-            if (typeChecker.getContextualType(element.parent as Expression)) {
-                const result: DefinitionInfo[] = [];
-                const propertySymbols = getPropertySymbolsFromContextualType(typeChecker, element);
-                for (const propertySymbol of propertySymbols) {
-                    result.push(...getDefinitionFromSymbol(typeChecker, propertySymbol, node));
-                }
-                return result;
-            }
-        }
-        return getDefinitionFromSymbol(typeChecker, symbol, node);
-    }
-
-    /// Goto type
-    export function getTypeDefinitionAtPosition(typeChecker: TypeChecker, sourceFile: SourceFile, position: number): DefinitionInfo[] {
-        const node = getTouchingPropertyName(sourceFile, position);
-        if (node === sourceFile) {
-            return undefined;
-        }
-
-        const symbol = typeChecker.getSymbolAtLocation(node);
-        if (!symbol) {
-            return undefined;
-        }
-
-        const type = typeChecker.getTypeOfSymbolAtLocation(symbol, node);
-        if (!type) {
-            return undefined;
-        }
-
-        if (type.flags & TypeFlags.Union && !(type.flags & TypeFlags.Enum)) {
-            const result: DefinitionInfo[] = [];
-            forEach((<UnionType>type).types, t => {
-                if (t.symbol) {
-                    addRange(/*to*/ result, /*from*/ getDefinitionFromSymbol(typeChecker, t.symbol, node));
-                }
-            });
-            return result;
-        }
-
-        if (!type.symbol) {
-            return undefined;
-        }
-
-        return getDefinitionFromSymbol(typeChecker, type.symbol, node);
-    }
-
-    function getDefinitionFromSymbol(typeChecker: TypeChecker, symbol: Symbol, node: Node): DefinitionInfo[] {
-        const result: DefinitionInfo[] = [];
-        const declarations = symbol.getDeclarations();
-        const { symbolName, symbolKind, containerName } = getSymbolInfo(typeChecker, symbol, node);
-
-        if (!tryAddConstructSignature(symbol, node, symbolKind, symbolName, containerName, result) &&
-            !tryAddCallSignature(symbol, node, symbolKind, symbolName, containerName, result)) {
-            // Just add all the declarations.
-            forEach(declarations, declaration => {
-                result.push(createDefinitionInfo(declaration, symbolKind, symbolName, containerName));
-            });
-        }
-
-        return result;
-
-        function tryAddConstructSignature(symbol: Symbol, location: Node, symbolKind: string, symbolName: string, containerName: string, result: DefinitionInfo[]) {
-            // Applicable only if we are in a new expression, or we are on a constructor declaration
-            // and in either case the symbol has a construct signature definition, i.e. class
-            if (isNewExpressionTarget(location) || location.kind === SyntaxKind.ConstructorKeyword) {
-                if (symbol.flags & SymbolFlags.Class) {
-                    // Find the first class-like declaration and try to get the construct signature.
-                    for (const declaration of symbol.getDeclarations()) {
-                        if (isClassLike(declaration)) {
-                            return tryAddSignature(declaration.members,
-                                                    /*selectConstructors*/ true,
-                                                    symbolKind,
-                                                    symbolName,
-                                                    containerName,
-                                                    result);
-                        }
-                    }
-
-                    Debug.fail("Expected declaration to have at least one class-like declaration");
-                }
-            }
-            return false;
-        }
-
-        function tryAddCallSignature(symbol: Symbol, location: Node, symbolKind: string, symbolName: string, containerName: string, result: DefinitionInfo[]) {
-            if (isCallExpressionTarget(location) || isNewExpressionTarget(location) || isNameOfFunctionDeclaration(location)) {
-                return tryAddSignature(symbol.declarations, /*selectConstructors*/ false, symbolKind, symbolName, containerName, result);
-            }
-            return false;
-        }
-
-        function tryAddSignature(signatureDeclarations: Declaration[], selectConstructors: boolean, symbolKind: string, symbolName: string, containerName: string, result: DefinitionInfo[]) {
-            const declarations: Declaration[] = [];
-            let definition: Declaration | undefined;
-
-            for (const d of signatureDeclarations) {
-                if (selectConstructors ? d.kind === SyntaxKind.Constructor : isSignatureDeclaration(d)) {
-                    declarations.push(d);
-                    if ((<FunctionLikeDeclaration>d).body) definition = d;
-                }
-            }
-
-            if (declarations.length) {
-                result.push(createDefinitionInfo(definition || lastOrUndefined(declarations), symbolKind, symbolName, containerName));
-                return true;
-            }
-            return false;
-        }
-    }
-
-    function isSignatureDeclaration(node: Node): boolean {
-        switch (node.kind) {
-            case ts.SyntaxKind.Constructor:
-            case ts.SyntaxKind.FunctionDeclaration:
-            case ts.SyntaxKind.MethodDeclaration:
-            case ts.SyntaxKind.MethodSignature:
-                return true;
-            default:
-                return false;
-        }
-    }
-
-    /** Creates a DefinitionInfo from a Declaration, using the declaration's name if possible. */
-    function createDefinitionInfo(node: Declaration, symbolKind: string, symbolName: string, containerName: string): DefinitionInfo {
-        return createDefinitionInfoFromName(node.name || node, symbolKind, symbolName, containerName);
-    }
-
-    /** Creates a DefinitionInfo directly from the name of a declaration. */
-    function createDefinitionInfoFromName(name: Node, symbolKind: string, symbolName: string, containerName: string): DefinitionInfo {
-        const sourceFile = name.getSourceFile();
-        return {
-            fileName: sourceFile.fileName,
-            textSpan: createTextSpanFromNode(name, sourceFile),
-            kind: symbolKind,
-            name: symbolName,
-            containerKind: undefined,
-            containerName
-        };
-    }
-
-    function getSymbolInfo(typeChecker: TypeChecker, symbol: Symbol, node: Node) {
-        return {
-            symbolName: typeChecker.symbolToString(symbol), // Do not get scoped name, just the name of the symbol
-            symbolKind: SymbolDisplay.getSymbolKind(typeChecker, symbol, node),
-            containerName: symbol.parent ? typeChecker.symbolToString(symbol.parent, node) : ""
-        };
-    }
-
-    function createDefinitionFromSignatureDeclaration(typeChecker: TypeChecker, decl: SignatureDeclaration): DefinitionInfo {
-        const { symbolName, symbolKind, containerName } = getSymbolInfo(typeChecker, decl.symbol, decl);
-        return createDefinitionInfo(decl, symbolKind, symbolName, containerName);
-    }
-
-    function findReferenceInPosition(refs: FileReference[], pos: number): FileReference {
-        for (const ref of refs) {
-            if (ref.pos <= pos && pos < ref.end) {
-                return ref;
-            }
-        }
-        return undefined;
-    }
-
-    function getDefinitionInfoForFileReference(name: string, targetFileName: string): DefinitionInfo {
-        return {
-            fileName: targetFileName,
-            textSpan: createTextSpanFromBounds(0, 0),
-            kind: ScriptElementKind.scriptElement,
-            name: name,
-            containerName: undefined,
-            containerKind: undefined
-        };
-    }
-
-    /** Returns a CallLikeExpression where `node` is the target being invoked. */
-    function getAncestorCallLikeExpression(node: Node): CallLikeExpression | undefined {
-        const target = climbPastManyPropertyAccesses(node);
-        const callLike = target.parent;
-        return callLike && isCallLikeExpression(callLike) && getInvokedExpression(callLike) === target && callLike;
-    }
-
-    function climbPastManyPropertyAccesses(node: Node): Node {
-        return isRightSideOfPropertyAccess(node) ? climbPastManyPropertyAccesses(node.parent) : node;
-    }
-
-    function tryGetSignatureDeclaration(typeChecker: TypeChecker, node: Node): SignatureDeclaration | undefined {
-        const callLike = getAncestorCallLikeExpression(node);
-<<<<<<< HEAD
-        if (callLike) {
-            const resolvedSignature = typeChecker.getResolvedSignature(callLike);
-            // We have to check that resolvedSignature is not undefined because in the case of JSX opening-like element,
-            // it may not be a stateless function component which then will cause getResolvedSignature to return undefined.
-            return resolvedSignature && resolvedSignature.declaration;
-        }
-=======
-        const decl = callLike && typeChecker.getResolvedSignature(callLike).declaration;
-        if (decl && isSignatureDeclaration(decl)) {
-            return decl;
-        }
-        // Don't go to a function type, go to the value having that type.
-        return undefined;
->>>>>>> feb08b8b
-    }
-}
+/* @internal */
+namespace ts.GoToDefinition {
+    export function getDefinitionAtPosition(program: Program, sourceFile: SourceFile, position: number): DefinitionInfo[] {
+        /// Triple slash reference comments
+        const comment = findReferenceInPosition(sourceFile.referencedFiles, position);
+        if (comment) {
+            const referenceFile = tryResolveScriptReference(program, sourceFile, comment);
+            if (referenceFile) {
+                return [getDefinitionInfoForFileReference(comment.fileName, referenceFile.fileName)];
+            }
+            return undefined;
+        }
+
+        // Type reference directives
+        const typeReferenceDirective = findReferenceInPosition(sourceFile.typeReferenceDirectives, position);
+        if (typeReferenceDirective) {
+            const referenceFile = program.getResolvedTypeReferenceDirectives().get(typeReferenceDirective.fileName);
+            return referenceFile && referenceFile.resolvedFileName &&
+                [getDefinitionInfoForFileReference(typeReferenceDirective.fileName, referenceFile.resolvedFileName)];
+        }
+
+        const node = getTouchingPropertyName(sourceFile, position);
+        if (node === sourceFile) {
+            return undefined;
+        }
+
+        // Labels
+        if (isJumpStatementTarget(node)) {
+            const labelName = (<Identifier>node).text;
+            const label = getTargetLabel((<BreakOrContinueStatement>node.parent), (<Identifier>node).text);
+            return label ? [createDefinitionInfoFromName(label, ScriptElementKind.label, labelName, /*containerName*/ undefined)] : undefined;
+        }
+
+        const typeChecker = program.getTypeChecker();
+
+        const calledDeclaration = tryGetSignatureDeclaration(typeChecker, node);
+        if (calledDeclaration) {
+            return [createDefinitionFromSignatureDeclaration(typeChecker, calledDeclaration)];
+        }
+
+        let symbol = typeChecker.getSymbolAtLocation(node);
+
+        // Could not find a symbol e.g. node is string or number keyword,
+        // or the symbol was an internal symbol and does not have a declaration e.g. undefined symbol
+        if (!symbol) {
+            return undefined;
+        }
+
+        // If this is an alias, and the request came at the declaration location
+        // get the aliased symbol instead. This allows for goto def on an import e.g.
+        //   import {A, B} from "mod";
+        // to jump to the implementation directly.
+        if (symbol.flags & SymbolFlags.Alias) {
+            const declaration = symbol.declarations[0];
+
+            // Go to the original declaration for cases:
+            //
+            //   (1) when the aliased symbol was declared in the location(parent).
+            //   (2) when the aliased symbol is originating from a named import.
+            //
+            if (node.kind === SyntaxKind.Identifier &&
+                (node.parent === declaration ||
+                (declaration.kind === SyntaxKind.ImportSpecifier && declaration.parent && declaration.parent.kind === SyntaxKind.NamedImports))) {
+
+                symbol = typeChecker.getAliasedSymbol(symbol);
+            }
+        }
+
+        // Because name in short-hand property assignment has two different meanings: property name and property value,
+        // using go-to-definition at such position should go to the variable declaration of the property value rather than
+        // go to the declaration of the property name (in this case stay at the same position). However, if go-to-definition
+        // is performed at the location of property access, we would like to go to definition of the property in the short-hand
+        // assignment. This case and others are handled by the following code.
+        if (node.parent.kind === SyntaxKind.ShorthandPropertyAssignment) {
+            const shorthandSymbol = typeChecker.getShorthandAssignmentValueSymbol(symbol.valueDeclaration);
+            if (!shorthandSymbol) {
+                return [];
+            }
+
+            const shorthandDeclarations = shorthandSymbol.getDeclarations();
+            const shorthandSymbolKind = SymbolDisplay.getSymbolKind(typeChecker, shorthandSymbol, node);
+            const shorthandSymbolName = typeChecker.symbolToString(shorthandSymbol);
+            const shorthandContainerName = typeChecker.symbolToString(symbol.parent, node);
+            return map(shorthandDeclarations,
+                declaration => createDefinitionInfo(declaration, shorthandSymbolKind, shorthandSymbolName, shorthandContainerName));
+        }
+
+        if (isJsxOpeningLikeElement(node.parent)) {
+            // For JSX opening-like element, the tag can be resolved either as stateful component (e.g class) or stateless function component.
+            // Because if it is a stateless function component with an error while trying to resolve the signature, we don't want to return all
+            // possible overloads but just the first one.
+            // For example:
+            //      /*firstSource*/declare function MainButton(buttonProps: ButtonProps): JSX.Element;
+            //      /*secondSource*/declare function MainButton(linkProps: LinkProps): JSX.Element;
+            //      /*thirdSource*/declare function MainButton(props: ButtonProps | LinkProps): JSX.Element;
+            //      let opt = <Main/*firstTarget*/Button />;  // We get undefined for resolved signature indicating an error, then just return the first declaration
+            const {symbolName, symbolKind, containerName}  = getSymbolInfo(typeChecker, symbol, node);
+            return [createDefinitionInfo(symbol.valueDeclaration, symbolKind, symbolName, containerName)];
+        }
+
+        // If the current location we want to find its definition is in an object literal, try to get the contextual type for the
+        // object literal, lookup the property symbol in the contextual type, and use this for goto-definition.
+        // For example
+        //      interface Props{
+        //          /*first*/prop1: number
+        //          prop2: boolean
+        //      }
+        //      function Foo(arg: Props) {}
+        //      Foo( { pr/*1*/op1: 10, prop2: true })
+        const element = getContainingObjectLiteralElement(node);
+        if (element) {
+            if (typeChecker.getContextualType(element.parent as Expression)) {
+                const result: DefinitionInfo[] = [];
+                const propertySymbols = getPropertySymbolsFromContextualType(typeChecker, element);
+                for (const propertySymbol of propertySymbols) {
+                    result.push(...getDefinitionFromSymbol(typeChecker, propertySymbol, node));
+                }
+                return result;
+            }
+        }
+        return getDefinitionFromSymbol(typeChecker, symbol, node);
+    }
+
+    /// Goto type
+    export function getTypeDefinitionAtPosition(typeChecker: TypeChecker, sourceFile: SourceFile, position: number): DefinitionInfo[] {
+        const node = getTouchingPropertyName(sourceFile, position);
+        if (node === sourceFile) {
+            return undefined;
+        }
+
+        const symbol = typeChecker.getSymbolAtLocation(node);
+        if (!symbol) {
+            return undefined;
+        }
+
+        const type = typeChecker.getTypeOfSymbolAtLocation(symbol, node);
+        if (!type) {
+            return undefined;
+        }
+
+        if (type.flags & TypeFlags.Union && !(type.flags & TypeFlags.Enum)) {
+            const result: DefinitionInfo[] = [];
+            forEach((<UnionType>type).types, t => {
+                if (t.symbol) {
+                    addRange(/*to*/ result, /*from*/ getDefinitionFromSymbol(typeChecker, t.symbol, node));
+                }
+            });
+            return result;
+        }
+
+        if (!type.symbol) {
+            return undefined;
+        }
+
+        return getDefinitionFromSymbol(typeChecker, type.symbol, node);
+    }
+
+    function getDefinitionFromSymbol(typeChecker: TypeChecker, symbol: Symbol, node: Node): DefinitionInfo[] {
+        const result: DefinitionInfo[] = [];
+        const declarations = symbol.getDeclarations();
+        const { symbolName, symbolKind, containerName } = getSymbolInfo(typeChecker, symbol, node);
+
+        if (!tryAddConstructSignature(symbol, node, symbolKind, symbolName, containerName, result) &&
+            !tryAddCallSignature(symbol, node, symbolKind, symbolName, containerName, result)) {
+            // Just add all the declarations.
+            forEach(declarations, declaration => {
+                result.push(createDefinitionInfo(declaration, symbolKind, symbolName, containerName));
+            });
+        }
+
+        return result;
+
+        function tryAddConstructSignature(symbol: Symbol, location: Node, symbolKind: string, symbolName: string, containerName: string, result: DefinitionInfo[]) {
+            // Applicable only if we are in a new expression, or we are on a constructor declaration
+            // and in either case the symbol has a construct signature definition, i.e. class
+            if (isNewExpressionTarget(location) || location.kind === SyntaxKind.ConstructorKeyword) {
+                if (symbol.flags & SymbolFlags.Class) {
+                    // Find the first class-like declaration and try to get the construct signature.
+                    for (const declaration of symbol.getDeclarations()) {
+                        if (isClassLike(declaration)) {
+                            return tryAddSignature(declaration.members,
+                                                    /*selectConstructors*/ true,
+                                                    symbolKind,
+                                                    symbolName,
+                                                    containerName,
+                                                    result);
+                        }
+                    }
+
+                    Debug.fail("Expected declaration to have at least one class-like declaration");
+                }
+            }
+            return false;
+        }
+
+        function tryAddCallSignature(symbol: Symbol, location: Node, symbolKind: string, symbolName: string, containerName: string, result: DefinitionInfo[]) {
+            if (isCallExpressionTarget(location) || isNewExpressionTarget(location) || isNameOfFunctionDeclaration(location)) {
+                return tryAddSignature(symbol.declarations, /*selectConstructors*/ false, symbolKind, symbolName, containerName, result);
+            }
+            return false;
+        }
+
+        function tryAddSignature(signatureDeclarations: Declaration[], selectConstructors: boolean, symbolKind: string, symbolName: string, containerName: string, result: DefinitionInfo[]) {
+            const declarations: Declaration[] = [];
+            let definition: Declaration | undefined;
+
+            for (const d of signatureDeclarations) {
+                if (selectConstructors ? d.kind === SyntaxKind.Constructor : isSignatureDeclaration(d)) {
+                    declarations.push(d);
+                    if ((<FunctionLikeDeclaration>d).body) definition = d;
+                }
+            }
+
+            if (declarations.length) {
+                result.push(createDefinitionInfo(definition || lastOrUndefined(declarations), symbolKind, symbolName, containerName));
+                return true;
+            }
+            return false;
+        }
+    }
+
+    function isSignatureDeclaration(node: Node): boolean {
+        switch (node.kind) {
+            case ts.SyntaxKind.Constructor:
+            case ts.SyntaxKind.FunctionDeclaration:
+            case ts.SyntaxKind.MethodDeclaration:
+            case ts.SyntaxKind.MethodSignature:
+                return true;
+            default:
+                return false;
+        }
+    }
+
+    /** Creates a DefinitionInfo from a Declaration, using the declaration's name if possible. */
+    function createDefinitionInfo(node: Declaration, symbolKind: string, symbolName: string, containerName: string): DefinitionInfo {
+        return createDefinitionInfoFromName(node.name || node, symbolKind, symbolName, containerName);
+    }
+
+    /** Creates a DefinitionInfo directly from the name of a declaration. */
+    function createDefinitionInfoFromName(name: Node, symbolKind: string, symbolName: string, containerName: string): DefinitionInfo {
+        const sourceFile = name.getSourceFile();
+        return {
+            fileName: sourceFile.fileName,
+            textSpan: createTextSpanFromNode(name, sourceFile),
+            kind: symbolKind,
+            name: symbolName,
+            containerKind: undefined,
+            containerName
+        };
+    }
+
+    function getSymbolInfo(typeChecker: TypeChecker, symbol: Symbol, node: Node) {
+        return {
+            symbolName: typeChecker.symbolToString(symbol), // Do not get scoped name, just the name of the symbol
+            symbolKind: SymbolDisplay.getSymbolKind(typeChecker, symbol, node),
+            containerName: symbol.parent ? typeChecker.symbolToString(symbol.parent, node) : ""
+        };
+    }
+
+    function createDefinitionFromSignatureDeclaration(typeChecker: TypeChecker, decl: SignatureDeclaration): DefinitionInfo {
+        const { symbolName, symbolKind, containerName } = getSymbolInfo(typeChecker, decl.symbol, decl);
+        return createDefinitionInfo(decl, symbolKind, symbolName, containerName);
+    }
+
+    function findReferenceInPosition(refs: FileReference[], pos: number): FileReference {
+        for (const ref of refs) {
+            if (ref.pos <= pos && pos < ref.end) {
+                return ref;
+            }
+        }
+        return undefined;
+    }
+
+    function getDefinitionInfoForFileReference(name: string, targetFileName: string): DefinitionInfo {
+        return {
+            fileName: targetFileName,
+            textSpan: createTextSpanFromBounds(0, 0),
+            kind: ScriptElementKind.scriptElement,
+            name: name,
+            containerName: undefined,
+            containerKind: undefined
+        };
+    }
+
+    /** Returns a CallLikeExpression where `node` is the target being invoked. */
+    function getAncestorCallLikeExpression(node: Node): CallLikeExpression | undefined {
+        const target = climbPastManyPropertyAccesses(node);
+        const callLike = target.parent;
+        return callLike && isCallLikeExpression(callLike) && getInvokedExpression(callLike) === target && callLike;
+    }
+
+    function climbPastManyPropertyAccesses(node: Node): Node {
+        return isRightSideOfPropertyAccess(node) ? climbPastManyPropertyAccesses(node.parent) : node;
+    }
+
+    function tryGetSignatureDeclaration(typeChecker: TypeChecker, node: Node): SignatureDeclaration | undefined {
+        const callLike = getAncestorCallLikeExpression(node);
+        const signature = callLike && typeChecker.getResolvedSignature(callLike);
+        if (signature) {
+            const decl = signature.declaration;
+            // We have to check that resolvedSignature is not undefined because in the case of JSX opening-like element,
+            // it may not be a stateless function component which then will cause getResolvedSignature to return undefined.
+            if (decl && isSignatureDeclaration(decl)) {
+                return decl;
+            }
+        }
+        // Don't go to a function type, go to the value having that type.
+        return undefined;
+    }
+}